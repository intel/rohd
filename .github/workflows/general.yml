--- conflicted
+++ resolved
@@ -91,52 +91,4 @@
         uses: JamesIves/github-pages-deploy-action@v4
         with:
           folder: doc/api
-          branch: docs
-
-<<<<<<< HEAD
-=======
-  build-devtool:
-    name: Build Devtools
-    permissions:
-      contents: write
-      pull-requests: write
-    timeout-minutes: 30
-    runs-on: ubuntu-22.04
-    steps:
-      - uses: actions/checkout@v2
-
-      - name: Setup Flutter SDK
-        uses: flutter-actions/setup-flutter@v2
-        with:
-          channel: beta
-          version: 3.18.0-0.2.pre
-
-      - name: Run Flutter Test
-        run: tool/gh_actions/devtool/run_devtool_test.sh
-
-      - name: Build Static Web
-        run: tool/gh_actions/devtool/build_web.sh
-
-      # 1. checkout to branch artifacts
-      # 2. Do not ignore build/ folder (just for artifacts branch)
-      # 3. Commit everythings including the build/ folder
-      # 4. Push the new branch artifacts
-      - name: Create artifact branch and commit
-        run: |
-          git config --global user.name "${GITHUB_ACTOR}"
-          git config --global user.email "${GITHUB_ACTOR}@users.noreply.github.com"
-          git fetch origin
-          git checkout -b artifacts
-          git pull origin main
-          sed -i '/build\//d' .gitignore  # Remove the line that ignores the build directory
-          git add .
-          git commit -m "Add build artifacts and modify .gitignore"
-
-      - name: Push changes
-        uses: ad-m/github-push-action@master
-        with:
-          github_token: ${{ secrets.GITHUB_TOKEN }}
-          branch: artifacts
-          force: true
-
->>>>>>> 635abf20
+          branch: docs