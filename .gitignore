# Files and directories created by pub
.dart_tool/
.packages
pubspec.lock

# Conventional directory for build outputs
build/

# Directory created by dartdoc
doc/api/

# Other stuff
<<<<<<< HEAD
tmp*
*vcd
pubspec.lock
.vscode
*_fsm.md
=======
tmp_test/
*.vcd
.vscode/

# Exceptions
!test/example_icarus_waves.vcd
>>>>>>> 82d6dccc
<|MERGE_RESOLUTION|>--- conflicted
+++ resolved
@@ -10,17 +10,10 @@
 doc/api/
 
 # Other stuff
-<<<<<<< HEAD
-tmp*
-*vcd
-pubspec.lock
-.vscode
-*_fsm.md
-=======
 tmp_test/
 *.vcd
 .vscode/
+*_fsm.md
 
 # Exceptions
-!test/example_icarus_waves.vcd
->>>>>>> 82d6dccc
+!test/example_icarus_waves.vcd