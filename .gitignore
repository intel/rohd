# Files and directories created by pub
.dart_tool/
.packages
pubspec.lock

# Conventional directory for build outputs
build/

# Directory created by dartdoc
doc/api/

# Other stuff
<<<<<<< HEAD
tmp_test/
*.vcd
.vscode/
=======
tmp*
*vcd
pubspec.lock
.vscode

# Exceptions
!test/example_icarus_waves.vcd
>>>>>>> f67f93af
<|MERGE_RESOLUTION|>--- conflicted
+++ resolved
@@ -10,16 +10,9 @@
 doc/api/
 
 # Other stuff
-<<<<<<< HEAD
 tmp_test/
 *.vcd
 .vscode/
-=======
-tmp*
-*vcd
-pubspec.lock
-.vscode
 
 # Exceptions
-!test/example_icarus_waves.vcd
->>>>>>> f67f93af
+!test/example_icarus_waves.vcd