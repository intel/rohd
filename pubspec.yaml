name: rohd
<<<<<<< HEAD
version: 0.4.1
description: The Rapid Open Hardware Development (ROHD) framework, a framework for describing and verifying hardware
=======
description: The Rapid Open Hardware Development (ROHD) framework, a framework for describing and verifying hardware
version: 0.4.2
>>>>>>> f67f93af
homepage: https://github.com/intel/rohd
repository: https://github.com/intel/rohd
issue_tracker: https://github.com/intel/rohd/issues
documentation: https://intel.github.io/rohd/rohd/rohd-library.html

environment:
  sdk: '>=2.18.0 <3.0.0'

dependencies:
  collection: ^1.15.0
  logging: ^1.0.1
  meta: ^1.3.0
  test: ^1.17.3

dev_dependencies:
  benchmark_harness: ^2.2.0
  yaml: ^3.1.1<|MERGE_RESOLUTION|>--- conflicted
+++ resolved
@@ -1,11 +1,6 @@
 name: rohd
-<<<<<<< HEAD
-version: 0.4.1
+version: 0.4.2
 description: The Rapid Open Hardware Development (ROHD) framework, a framework for describing and verifying hardware
-=======
-description: The Rapid Open Hardware Development (ROHD) framework, a framework for describing and verifying hardware
-version: 0.4.2
->>>>>>> f67f93af
 homepage: https://github.com/intel/rohd
 repository: https://github.com/intel/rohd
 issue_tracker: https://github.com/intel/rohd/issues
