/// Copyright (C) 2021-2023 Intel Corporation
/// SPDX-License-Identifier: BSD-3-Clause
///
/// logic.dart
/// Definition of basic signals, like Logic, and their behavior in the
/// simulator, as well as basic operations on them
///
/// 2021 August 2
/// Author: Max Korbel <max.korbel@intel.com>
///
import 'dart:async';

import 'package:collection/collection.dart';
import 'package:meta/meta.dart';
import 'package:rohd/rohd.dart';
import 'package:rohd/src/exceptions/logic/logic_exceptions.dart';
import 'package:rohd/src/utilities/sanitizer.dart';
import 'package:rohd/src/utilities/synchronous_propagator.dart';

/// Represents the event of a [Logic] changing value.
class LogicValueChanged {
  /// The newly updated value of the [Logic].
  final LogicValue newValue;

  /// The previous value of the [Logic].
  final LogicValue previousValue;

  /// Represents the event of a [Logic] changing value from [previousValue]
  /// to [newValue].
  const LogicValueChanged(this.newValue, this.previousValue);

  @override
  String toString() => '$previousValue  -->  $newValue';
}

/// Represents a [Logic] that never changes value.
class Const extends Logic {
  /// Constructs a [Const] with the specified value.
  ///
  /// If [val] is a [LogicValue], the [width] is inferred from it.
  /// Otherwise, if [width] is not specified, the default [width] is 1.
  /// If [fill] is set to `true`, the value is extended across
  /// [width] (like `'` in SystemVerilog).
  Const(dynamic val, {int? width, bool fill = false})
      : super(
            name: 'const_$val',
            width: val is LogicValue ? val.width : width ?? 1) {
    put(val, fill: fill);
    _unassignable = true;
  }
}

/// Represents a physical wire which shares a common value with one or
/// more [Logic]s.
class _Wire {
  _Wire({required this.width})
      : _currentValue = LogicValue.filled(width, LogicValue.z);

  /// The current active value of this signal.
  LogicValue get value => _currentValue;

  /// The number of bits in this signal.
  final int width;

  /// The current active value of this signal.
  LogicValue _currentValue;

  /// The last value of this signal before the [Simulator] tick.
  ///
  /// This is useful for detecting when to trigger an edge.
  LogicValue? _preTickValue;

  /// A stream of [LogicValueChanged] events for every time the signal
  /// transitions at any time during a [Simulator] tick.
  ///
  /// This event can occur more than once per edge, or even if there is no edge.
  SynchronousEmitter<LogicValueChanged> get glitch => _glitchController.emitter;
  final SynchronousPropagator<LogicValueChanged> _glitchController =
      SynchronousPropagator<LogicValueChanged>();

  /// Controller for stable events that can be safely consumed at the
  /// end of a [Simulator] tick.
  final StreamController<LogicValueChanged> _changedController =
      StreamController<LogicValueChanged>.broadcast(sync: true);

  /// Tracks whether is being subscribed to by anything/anyone.
  bool _changedBeingWatched = false;

  /// A [Stream] of [LogicValueChanged] events which triggers at most once
  /// per [Simulator] tick, iff the value of the [Logic] has changed.
  Stream<LogicValueChanged> get changed {
    if (!_changedBeingWatched) {
      // only do these simulator subscriptions if someone has asked for
      // them! saves performance!
      _changedBeingWatched = true;

      _preTickSubscription = Simulator.preTick.listen((event) {
        _preTickValue = value;
      });
      _postTickSubscription = Simulator.postTick.listen((event) {
        if (value != _preTickValue && _preTickValue != null) {
          _changedController.add(LogicValueChanged(value, _preTickValue!));
        }
      });
    }
    return _changedController.stream;
  }

  /// The subscription to the [Simulator]'s `preTick`.
  ///
  /// Only non-null if [_changedBeingWatched] is true.
  late final StreamSubscription<void> _preTickSubscription;

  /// The subscription to the [Simulator]'s `postTick`.
  ///
  /// Only non-null if [_changedBeingWatched] is true.
  late final StreamSubscription<void> _postTickSubscription;

  /// Cancels all [Simulator] subscriptions and uses [newChanged] as the
  /// source to replace all [changed] events for this [_Wire].
  void _migrateChangedTriggers(Stream<LogicValueChanged> newChanged) {
    if (_changedBeingWatched) {
      unawaited(_preTickSubscription.cancel());
      unawaited(_postTickSubscription.cancel());
      newChanged.listen(_changedController.add);
      _changedBeingWatched = false;
    }
  }

  /// Tells this [_Wire] to adopt all the behavior of [other] so that
  /// it can replace [other].
  void _adopt(_Wire other) {
    _glitchController.emitter.adopt(other._glitchController.emitter);
    other._migrateChangedTriggers(changed);
  }

  /// Store the [negedge] stream to avoid creating multiple copies
  /// of streams.
  Stream<LogicValueChanged>? _negedge;

  /// Store the [posedge] stream to avoid creating multiple copies
  /// of streams.
  Stream<LogicValueChanged>? _posedge;

  /// A [Stream] of [LogicValueChanged] events which triggers at most once
  /// per [Simulator] tick, iff the value of the [Logic] has changed
  /// from `1` to `0`.
  ///
  /// Throws an exception if [width] is not `1`.
  Stream<LogicValueChanged> get negedge {
    if (width != 1) {
      throw Exception(
          'Can only detect negedge when width is 1, but was $width');
    }

    _negedge ??= changed.where((args) => LogicValue.isNegedge(
          args.previousValue,
          args.newValue,
          ignoreInvalid: true,
        ));

    return _negedge!;
  }

  /// A [Stream] of [LogicValueChanged] events which triggers at most once
  /// per [Simulator] tick, iff the value of the [Logic] has changed
  /// from `0` to `1`.
  ///
  /// Throws an exception if [width] is not `1`.
  Stream<LogicValueChanged> get posedge {
    if (width != 1) {
      throw Exception(
          'Can only detect posedge when width is 1, but was $width');
    }

    _posedge ??= changed.where((args) => LogicValue.isPosedge(
          args.previousValue,
          args.newValue,
          ignoreInvalid: true,
        ));

    return _posedge!;
  }

  /// Triggers at most once, the next time that this [Logic] changes
  /// value at the end of a [Simulator] tick.
  Future<LogicValueChanged> get nextChanged => changed.first;

  /// Triggers at most once, the next time that this [Logic] changes
  /// value at the end of a [Simulator] tick from `0` to `1`.
  ///
  /// Throws an exception if [width] is not `1`.
  Future<LogicValueChanged> get nextPosedge => posedge.first;

  /// Triggers at most once, the next time that this [Logic] changes
  /// value at the end of a [Simulator] tick from `1` to `0`.
  ///
  /// Throws an exception if [width] is not `1`.
  Future<LogicValueChanged> get nextNegedge => negedge.first;

  /// Injects a value onto this signal in the current [Simulator] tick.
  ///
  /// This function calls [put()] in [Simulator.injectAction()].
  void inject(dynamic val, {required String signalName, bool fill = false}) {
    Simulator.injectAction(() => put(val, signalName: signalName, fill: fill));
  }

  /// Keeps track of whether there is an active put, to detect reentrance.
  bool _isPutting = false;

  /// Puts a value [val] onto this signal, which may or may not be picked up
  /// for [changed] in this [Simulator] tick.
  ///
  /// The type of [val] should be an `int`, [BigInt], `bool`, or [LogicValue].
  ///
  /// This function is used for propogating glitches through connected signals.
  /// Use this function for custom definitions of [Module] behavior.
  ///
  /// If [fill] is set, all bits of the signal gets set to [val], similar
  /// to `'` in SystemVerilog.
  void put(dynamic val, {required String signalName, bool fill = false}) {
    LogicValue newValue;
    if (val is int) {
      if (fill) {
        newValue = LogicValue.filled(
            width,
            val == 0
                ? LogicValue.zero
                : val == 1
                    ? LogicValue.one
                    : throw PutException(
                        signalName, 'Only can fill 0 or 1, but saw $val.'));
      } else {
        newValue = LogicValue.ofInt(val, width);
      }
    } else if (val is BigInt) {
      if (fill) {
        newValue = LogicValue.filled(
            width,
            val == BigInt.zero
                ? LogicValue.zero
                : val == BigInt.one
                    ? LogicValue.one
                    : throw PutException(
                        signalName, 'Only can fill 0 or 1, but saw $val.'));
      } else {
        newValue = LogicValue.ofBigInt(val, width);
      }
    } else if (val is bool) {
      newValue = LogicValue.ofInt(val ? 1 : 0, width);
    } else if (val is LogicValue) {
      if (val.width == 1 &&
          (val == LogicValue.x || val == LogicValue.z || fill)) {
        newValue = LogicValue.filled(width, val);
      } else if (fill) {
        throw PutException(signalName,
            'Failed to fill value with $val.  To fill, it should be 1 bit.');
      } else {
        newValue = val;
      }
    } else {
      throw PutException(
          signalName,
          'Unrecognized value "$val" to deposit on this signal. '
          'Unknown type ${val.runtimeType} cannot be deposited.');
    }

    if (newValue.width != width) {
      throw PutException(signalName,
          'Updated value width mismatch. The width of $val should be $width.');
    }

    if (_isPutting) {
      // if this is the result of a cycle, then contention!
      newValue = LogicValue.filled(width, LogicValue.x);
    }

    final prevValue = _currentValue;
    _currentValue = newValue;

    // sends out a glitch if the value deposited has changed
    if (_currentValue != prevValue) {
      _isPutting = true;
      _glitchController.add(LogicValueChanged(_currentValue, prevValue));
      _isPutting = false;
    }
  }
}

/// Represents a logical signal of any width which can change values.
class Logic {
  /// An internal counter for encouraging unique naming of unnamed signals.
  static int _signalIdx = 0;

  // A special quiet flag to prevent `<=` and `<` where inappropriate
  bool _unassignable = false;

  /// Makes it so that this signal cannot be assigned by any full (`<=`) or
  /// conditional (`<`) assignment.
  void makeUnassignable() => _unassignable = true;

  /// The name of this signal.
  final String name;

  /// The [_Wire] which holds the current value and listeners for this [Logic].
  ///
  /// May be a shared object between multiple [Logic]s.
  _Wire _wire;

  /// The number of bits in this signal.
  int get width => _wire.width;

  /// The current active value of this signal.
  LogicValue get value => _wire._currentValue;

  /// The current active value of this signal if it has width 1, as
  /// a [LogicValue].
  ///
  /// Throws an Exception if width is not 1.
  @Deprecated('Use `value` instead.'
      '  Check `width` separately to confirm single-bit.')
  LogicValue get bit => value.bit;

  /// The current valid active value of this signal as an [int].
  ///
  /// Throws an exception if the signal is not valid or can't be represented
  /// as an [int].
  @Deprecated('Use value.toInt() instead.')
  int get valueInt => value.toInt();

  /// The current valid active value of this signal as a [BigInt].
  ///
  /// Throws an exception if the signal is not valid.
  @Deprecated('Use value.toBigInt() instead.')
  BigInt get valueBigInt => value.toBigInt();

  /// Returns `true` iff the value of this signal is valid (no `x` or `z`).
  @Deprecated('Use value.isValid instead.')
  bool hasValidValue() => value.isValid;

  /// Returns `true` iff *all* bits of the current value are floating (`z`).
  @Deprecated('Use value.isFloating instead.')
  bool isFloating() => value.isFloating;

  /// The [Logic] signal that is driving `this`, if any.
  Logic? get srcConnection => _srcConnection;
  Logic? _srcConnection;

  /// An [Iterable] of all [Logic]s that are being directly driven by `this`.
  Iterable<Logic> get dstConnections => UnmodifiableListView(_dstConnections);
  final Set<Logic> _dstConnections = {};

  /// Notifies `this` that [dstConnection] is now directly connected to the
  /// output of `this`.
  void _registerConnection(Logic dstConnection) =>
      _dstConnections.add(dstConnection);

  /// A stream of [LogicValueChanged] events for every time the signal
  /// transitions at any time during a [Simulator] tick.
  ///
  /// This event can occur more than once per edge, or even if there is no edge.
  SynchronousEmitter<LogicValueChanged> get glitch => _wire.glitch;

  /// A [Stream] of [LogicValueChanged] events which triggers at most once
  /// per [Simulator] tick, iff the value of the [Logic] has changed.
  Stream<LogicValueChanged> get changed => _wire.changed;

  /// A [Stream] of [LogicValueChanged] events which triggers at most once
  /// per [Simulator] tick, iff the value of the [Logic] has changed
  /// from `1` to `0`.
  ///
  /// Throws an exception if [width] is not `1`.
  Stream<LogicValueChanged> get negedge => _wire.negedge;

  /// A [Stream] of [LogicValueChanged] events which triggers at most once
  /// per [Simulator] tick, iff the value of the [Logic] has changed
  /// from `0` to `1`.
  ///
  /// Throws an exception if [width] is not `1`.
  Stream<LogicValueChanged> get posedge => _wire.posedge;

  /// Triggers at most once, the next time that this [Logic] changes
  /// value at the end of a [Simulator] tick.
  Future<LogicValueChanged> get nextChanged => _wire.changed.first;

  /// Triggers at most once, the next time that this [Logic] changes
  /// value at the end of a [Simulator] tick from `0` to `1`.
  ///
  /// Throws an exception if [width] is not `1`.
  Future<LogicValueChanged> get nextPosedge => _wire.posedge.first;

  /// Triggers at most once, the next time that this [Logic] changes
  /// value at the end of a [Simulator] tick from `1` to `0`.
  ///
  /// Throws an exception if [width] is not `1`.
  Future<LogicValueChanged> get nextNegedge => _wire.negedge.first;

  /// The [Module] that this [Logic] exists within.
  ///
  /// This only gets populated after its parent [Module], if it exists,
  /// has been built.
  Module? get parentModule => _parentModule;
  Module? _parentModule;

  /// Sets the value of [parentModule] to [newParentModule].
  ///
  /// This should *only* be called by [Module.build()].  It is used to
  /// optimize search.
  @protected
  set parentModule(Module? newParentModule) => _parentModule = newParentModule;

  /// Returns true iff this signal is an input of its parent [Module].
  ///
  /// Note: [parentModule] is not populated until after its parent [Module],
  /// if it exists, has been built. If no parent [Module] exists, returns false.
  bool get isInput => _parentModule?.isInput(this) ?? false;

  /// Returns true iff this signal is an output of its parent [Module].
  ///
  /// Note: [parentModule] is not populated until after its parent [Module],
  /// if it exists, has been built. If no parent [Module] exists, returns false.
  bool get isOutput => _parentModule?.isOutput(this) ?? false;

  /// Returns true iff this signal is an input or output of its parent [Module].
  ///
  /// Note: [parentModule] is not populated until after its parent [Module],
  /// if it exists, has been built. If no parent [Module] exists, returns false.
  bool get isPort => isInput || isOutput;

  /// Constructs a new [Logic] named [name] with [width] bits.
  ///
  /// The default value for [width] is 1.  The [name] should be synthesizable
  /// to the desired output (e.g. SystemVerilog).
  Logic({String? name, int width = 1})
      : name = name == null ? 's${_signalIdx++}' : Sanitizer.sanitizeSV(name),
        _wire = _Wire(width: width) {
    if (width < 0) {
      throw Exception('Logic width must be greater than or equal to 0.');
    }
  }

  @override
  String toString() => 'Logic($width): $name';

  /// Throws an exception if this [Logic] cannot be connected to another signal.
  void _assertConnectable(Logic other) {
    if (_srcConnection != null) {
      throw Exception(
          'This signal "$this" is already connected to "$srcConnection",'
          ' so it cannot be connected to "$other".');
    }
    if (_unassignable) {
      throw Exception('This signal "$this" has been marked as unassignable.  '
          'It may be a constant expression or otherwise should'
          ' not be assigned.');
    }
  }

  /// Injects a value onto this signal in the current [Simulator] tick.
  ///
  /// This function calls [put()] in [Simulator.injectAction()].
  void inject(dynamic val, {bool fill = false}) =>
      _wire.inject(val, signalName: name, fill: fill);

  /// Puts a value [val] onto this signal, which may or may not be picked up
  /// for [changed] in this [Simulator] tick.
  ///
  /// The type of [val] should be an `int`, [BigInt], `bool`, or [LogicValue].
  ///
  /// This function is used for propogating glitches through connected signals.
  /// Use this function for custom definitions of [Module] behavior.
  ///
  /// If [fill] is set, all bits of the signal gets set to [val], similar
  /// to `'` in SystemVerilog.
  void put(dynamic val, {bool fill = false}) =>
      _wire.put(val, signalName: name, fill: fill);

  /// Connects this [Logic] directly to [other].
  ///
  /// Every time [other] transitions (`glitch`es), this signal will transition
  /// the same way.
  void gets(Logic other) {
    _assertConnectable(other);

    _connect(other);

    _srcConnection = other;
    other._registerConnection(this);
  }

  /// Handles the actual connection of this [Logic] to [other].
  void _connect(Logic other) {
    _unassignable = true;
    _updateWire(other._wire);
  }

  /// Updates the current active [_Wire] for this [Logic] and also
  /// notifies all downstream [Logic]s of the new source [_Wire].
  void _updateWire(_Wire newWire) {
    // first, propagate the new value (if it's different) downstream
    _wire.put(newWire.value, signalName: name);

    // then, replace the wire
    newWire._adopt(_wire);
    _wire = newWire;

    // tell all downstream signals to update to the new wire as well
    for (final dstConnection in dstConnections) {
      dstConnection._updateWire(newWire);
    }
  }

  /// Connects this [Logic] directly to another [Logic].
  ///
  /// This is shorthand for [gets()].
  void operator <=(Logic other) => gets(other);

  /// Logical bitwise NOT.
  Logic operator ~() => NotGate(this).out;

  /// Logical bitwise AND.
  Logic operator &(Logic other) => And2Gate(this, other).out;

  /// Logical bitwise OR.
  Logic operator |(Logic other) => Or2Gate(this, other).out;

  /// Logical bitwise XOR.
  Logic operator ^(Logic other) => Xor2Gate(this, other).out;

  /// Addition.
  ///
  /// WARNING: Signed math is not fully tested.
  Logic operator +(dynamic other) => Add(this, other).out;

  /// Subtraction.
  ///
  /// WARNING: Signed math is not fully tested.
  Logic operator -(dynamic other) => Subtract(this, other).out;

  /// Multiplication.
  ///
  /// WARNING: Signed math is not fully tested.
  Logic operator *(dynamic other) => Multiply(this, other).out;

  /// Division.
  ///
  /// WARNING: Signed math is not fully tested.
  Logic operator /(dynamic other) => Divide(this, other).out;

  /// Modulo operation.
  Logic operator %(dynamic other) => Modulo(this, other).out;

  /// Arithmetic right-shift.
  Logic operator >>(dynamic other) => ARShift(this, other).out;

  /// Logical left-shift.
  Logic operator <<(dynamic other) => LShift(this, other).out;

  /// Logical right-shift.
  Logic operator >>>(dynamic other) => RShift(this, other).out;

  /// Unary AND.
  Logic and() => AndUnary(this).out;

  /// Unary OR.
  Logic or() => OrUnary(this).out;

  /// Unary XOR.
  Logic xor() => XorUnary(this).out;

  /// Logical equality.
  Logic eq(dynamic other) => Equals(this, other).out;

  /// Less-than.
  Logic lt(dynamic other) => LessThan(this, other).out;

  /// Less-than-or-equal-to.
  Logic lte(dynamic other) => LessThanOrEqual(this, other).out;

  /// Greater-than.
  Logic operator >(dynamic other) => GreaterThan(this, other).out;

  /// Greater-than-or-equal-to.
  Logic operator >=(dynamic other) => GreaterThanOrEqual(this, other).out;

  /// Shorthand for a [Conditional] which increments this by [incrVal]
  ///
  /// By default for a [Logic] variable, if no [incrVal] is provided
  /// result is ++variable else result is variable+=[incrVal]
  ///
  /// ```dart
  ///
  /// // Given a and b Logic input and piOut as output
  /// Combinational([
  ///   piOut < a,
  ///   piOut.incr(b),
  /// ]);
  ///
  /// ```
  ///
  ConditionalAssign incr([dynamic incrVal]) => this < this + (incrVal ?? 1);

  /// Shorthand for a [Conditional] which decrements this by [decrVal]
  ///
  /// By default for a [Logic] variable, if no [decrVal] is provided
  /// result is --variable else result is var-=[decrVal]
  ///
  /// ```dart
  ///
  /// // Given a and b Logic input and pdOut as output
  /// Combinational([
  ///   pdOut < a,
  ///   pdOut.decr(b),
  /// ]);
  ///
  /// ```
  ///
  ConditionalAssign decr([dynamic decrVal]) => this < this - (decrVal ?? 1);

  /// Shorthand for a [Conditional] which increments this by [mulVal]
  ///
  /// For a [Logic] variable, this is variable *= [mulVal]
  ///
  /// ```dart
  ///
  /// // Given a and b Logic input and maOut as output
  /// Combinational([
  ///   maOut < a,
  ///   maOut.mulAssign(b),
  /// ]);
  ///
  /// ```
  ///
  ConditionalAssign mulAssign(dynamic mulVal) => this < this * mulVal;

  /// Shorthand for a [Conditional] which increments this by [divVal]
  ///
  /// For a [Logic] variable, this is variable /= [divVal]
  ///
  /// ```dart
  ///
  /// // Given a and b Logic input and daOut as output
  /// Combinational([
  ///   daOut < a,
  ///   daOut.divAssign(b),
  /// ]);
  ///
  /// ```
  ///
  ConditionalAssign divAssign(dynamic divVal) => this < this / divVal;

  /// Conditional assignment operator.
  ///
  /// Represents conditionally asigning the value of another signal to this.
  /// Returns an instance of [ConditionalAssign] to be be passed to a
  /// [Conditional].
  ConditionalAssign operator <(dynamic other) {
    if (_unassignable) {
      throw Exception('This signal "$this" has been marked as unassignable.  '
          'It may be a constant expression or otherwise'
          ' should not be assigned.');
    }

    if (other is Logic) {
      return ConditionalAssign(this, other);
    } else {
      return ConditionalAssign(this, Const(other, width: width));
    }
  }

  /// Accesses the [index]th bit of this signal.
  ///
  /// Accepts both [int] and [Logic] as [index].
  ///
  /// Throws [Exception] when index is not an [int] or [Logic].
  ///
  /// Negative/Positive index values are allowed (only when index is an int).
  /// When, index is a Logic, the index value is treated as an unsigned value.
  /// The negative indexing starts from the end=[width]-1
  ///
  /// -([width]) <= [index] < [width]
  ///
  /// ```dart
  /// Logic nextVal = addOutput('nextVal', width: width);
  /// // Example: val = 0xce, val.width = 8, bin(0xce) = "0b11001110"
  /// // Positive Indexing
  /// nextVal <= val[3]; // output: 1
  ///
  /// // Negative Indexing
  /// nextVal <= val[-5]; // output: 1, also val[3] == val[-5]
  ///
  /// // Error cases
  /// nextVal <= val[-9]; // Error!: allowed values [-8, 7]
  /// nextVal <= val[8]; // Error!: allowed values [-8, 7]
  /// ```
  /// Note: When, indexed by a Logic value, out-of-bounds will always return an
  /// invalid (LogicValue.x) value. This behavior is differs in simulation as
  /// compared to the generated SystemVerilog. In the generated SystemVerilog,
  /// [index] will be ignored, and the logic is returned as-is.
  Logic operator [](dynamic index) {
    if (index is Logic) {
      return IndexGate(this, index).selection;
    } else if (index is int) {
      return slice(index, index);
    }
    throw Exception('Expected `int` or `Logic`');
  }

  /// Accesses a subset of this signal from [startIndex] to [endIndex],
  /// both inclusive.
  ///
  /// If [endIndex] comes before the [startIndex] on position, the returned
  /// value will be reversed relative to the original signal.
  /// Negative/Positive index values are allowed. (The negative indexing starts from where the array ends)
  ///
  ///
  /// ```dart
  /// Logic nextVal = addOutput('nextVal', width: width);
  /// // Example: val = 0xce, val.width = 8, bin(0xce) = "0b11001110"
  /// // Negative Slicing
  /// nextVal <= val.slice(val.width - 1, -3); // = val.slice(7,5) & output: 0b110, where the output.width=3
  ///
  /// // Positive Slicing
  /// nextVal <= val.slice(5, 0); // = val.slice(-3, -8) & output: 0b001110, where the output.width=6
  /// ```
  ///
  Logic slice(int endIndex, int startIndex) {
    // Given start and end index, if either of them are seen to be -ve index
    // value(s) then convert them to a +ve index value(s)
    final modifiedStartIndex =
        (startIndex < 0) ? width + startIndex : startIndex;
    final modifiedEndIndex = (endIndex < 0) ? width + endIndex : endIndex;

    if (width == 1 &&
        modifiedEndIndex == 0 &&
        modifiedEndIndex == modifiedStartIndex) {
      // ignore: avoid_returning_this
      return this;
    }

    // Create a new bus subset
    return BusSubset(this, modifiedStartIndex, modifiedEndIndex).subset;
  }

  /// Returns a version of this [Logic] with the bit order reversed.
  Logic get reversed => slice(0, width - 1);

  /// Returns a subset [Logic].  It is inclusive of [startIndex], exclusive of
  /// [endIndex].
  ///
  /// The [startIndex] must come before the [endIndex]. If [startIndex] and
  /// [endIndex] are equal, then a zero-width signal is returned.
  /// Negative/Positive index values are allowed. (The negative indexing starts from where the array ends)
  ///
  /// If [endIndex] is not provided, [width] of the [Logic] will
  /// be used as the default values which assign it to the last index.
  ///
  /// ```dart
  /// Logic nextVal = addOutput('nextVal', width: width);
  /// // Example: val = 0xce, val.width = 8, bin(0xce) = "0b11001110"
  /// // Negative getRange
  /// nextVal <= val.getRange(-3, val.width); // = val.getRange(5,8) & output: 0b110, where the output.width=3
  ///
  /// // Positive getRange
  /// nextVal <= val.getRange(0, 6); // = val.slice(0, -2) & output: 0b001110, where the output.width=6
  ///
  /// // Get range from startIndex
  /// nextVal <= val.getRange(-3); // the endIndex will be auto assign to val.width
  /// ```
  ///
  Logic getRange(int startIndex, [int? endIndex]) {
    endIndex ??= width;
    if (endIndex == startIndex) {
      return Const(0, width: 0);
    }

    // Given start and end index, if either of them are seen to be -ve index
    // value(s) then conver them to a +ve index value(s)
    final modifiedStartIndex =
        (startIndex < 0) ? width + startIndex : startIndex;
    final modifiedEndIndex = (endIndex < 0) ? width + endIndex : endIndex;
    if (modifiedEndIndex < modifiedStartIndex) {
      throw Exception(
          'End $modifiedEndIndex(=$endIndex) cannot be less than start'
          ' $modifiedStartIndex(=$startIndex).');
    }
    return slice(modifiedEndIndex - 1, modifiedStartIndex);
  }

  /// Returns a new [Logic] with width [newWidth] where new bits added are zeros
  /// as the most significant bits.
  ///
  /// The [newWidth] must be greater than or equal to the current width or an
  /// exception will be thrown.
  Logic zeroExtend(int newWidth) {
    if (newWidth < width) {
      throw Exception(
          'New width $newWidth must be greater than or equal to width $width.');
    }
    return [
      Const(0, width: newWidth - width),
      this,
    ].swizzle();
  }

  /// Returns a new [Logic] with width [newWidth] where new bits added are sign
  /// bits as the most significant bits.  The sign is determined using two's
  /// complement, so it takes the most significant bit of the original signal
  /// and extends with that.
  ///
  /// The [newWidth] must be greater than or equal to the current width or
  /// an exception will be thrown.
  Logic signExtend(int newWidth) {
    if (width == 1) {
      return ReplicationOp(this, newWidth).replicated;
    } else if (newWidth > width) {
      return [
        ReplicationOp(this[width - 1], newWidth - width).replicated,
        this,
      ].swizzle();
    } else if (newWidth == width) {
      // ignore: avoid_returning_this
      return this;
    }

    throw Exception(
        'New width $newWidth must be greater than or equal to width $width.');
  }

  /// Returns a copy of this [Logic] with the bits starting from [startIndex]
  /// up until [startIndex] + [update]`.width` set to [update] instead
  /// of their original value.
  ///
  /// The return signal will be the same [width].  An exception will be thrown
  /// if the position of the [update] would cause an overrun past the [width].
  Logic withSet(int startIndex, Logic update) {
    if (startIndex + update.width > width) {
      throw Exception(
          'Width of updatedValue $update at startIndex $startIndex would'
          ' overrun the width of the original ($width).');
    }

    return [
      getRange(startIndex + update.width, width),
      update,
      getRange(0, startIndex),
    ].swizzle();
  }

<<<<<<< HEAD
  /// Returns a replicated signal using [ReplicationOp] with new
  /// width = this.width * [multiplier]
  /// The input [multiplier] cannot be negative or 0; an exception will be
  /// thrown, otherwise.
  Logic replicate(int multiplier) => ReplicationOp(this, multiplier).replicated;
=======
  /// Returns `1` (of [width]=1) if the [Logic] calling this function is in
  /// [list]. Else `0` (of [width]=1) if not present.
  ///
  /// The [list] can be [Logic] or [int] or [bool] or [BigInt] or
  /// [list] of [dynamic] i.e combinition of aforementioned types.
  ///
  Logic isIn(List<dynamic> list) {
    // By default isLogicIn is not present return `0`:
    // Empty list corner-case state
    Logic isLogicIn = Const(0, width: 1);
    for (final dynamic y in list) {
      // Iterating through the list to check if the logic is present
      isLogicIn |= eq(y);
    }
    return isLogicIn;
  }
>>>>>>> f67f93af
}<|MERGE_RESOLUTION|>--- conflicted
+++ resolved
@@ -847,13 +847,12 @@
     ].swizzle();
   }
 
-<<<<<<< HEAD
   /// Returns a replicated signal using [ReplicationOp] with new
   /// width = this.width * [multiplier]
   /// The input [multiplier] cannot be negative or 0; an exception will be
   /// thrown, otherwise.
   Logic replicate(int multiplier) => ReplicationOp(this, multiplier).replicated;
-=======
+
   /// Returns `1` (of [width]=1) if the [Logic] calling this function is in
   /// [list]. Else `0` (of [width]=1) if not present.
   ///
@@ -870,5 +869,4 @@
     }
     return isLogicIn;
   }
->>>>>>> f67f93af
 }