/// Copyright (C) 2021-2022 Intel Corporation
/// SPDX-License-Identifier: BSD-3-Clause
///
/// logic.dart
/// Definition of basic signals, like Logic, and their behavior in the
/// simulator, as well as basic operations on them
///
/// 2021 August 2
/// Author: Max Korbel <max.korbel@intel.com>
///

import 'dart:async';
import 'package:collection/collection.dart';
import 'package:meta/meta.dart';
import 'package:rohd/rohd.dart';
import 'package:rohd/src/utilities/synchronous_propagator.dart';

/// Represents the event of a [Logic] changing value.
class LogicValueChanged {
  /// The newly updated value of the [Logic].
  final LogicValue newValue;

  /// The previous value of the [Logic].
  final LogicValue previousValue;

  /// Represents the event of a [Logic] changing value from [previousValue]
  /// to [newValue].
  LogicValueChanged(this.newValue, this.previousValue);

  @override
  String toString() => '$previousValue  -->  $newValue';
}

/// Represents a [Logic] that never changes value.
class Const extends Logic {
  /// Constructs a [Const] with the specified value.
  ///
  /// If [val] is a [LogicValue], the [width] is inferred from it.
  /// Otherwise, if [width] is not specified, the default [width] is 1.
  /// If [fill] is set to `true`, the value is extended across
  /// [width] (like `'` in SystemVerilog).
  Const(dynamic val, {int? width, bool fill = false})
      : super(
            name: 'const_$val',
            width: val is LogicValue ? val.width : width ?? 1) {
    put(val, fill: fill);
    _unassignable = true;
  }
}

/// Represents a logical signal of any width which can change values.
class Logic {
  /// An internal counter for encouraging unique naming of unnamed signals.
  static int _signalIdx = 0;

  // special quiet flag to prevent <= and < where inappropriate
  bool _unassignable = false;

  /// Makes it so that this signal cannot be assigned by any full (`<=`) or
  /// conditional (`<`) assignment.
  void makeUnassignable() => _unassignable = true;

  /// The name of this signal.
  final String name;

  /// The current active value of this signal.
  LogicValue _currentValue;

  /// The last value of this signal before the [Simulator] tick.
  ///
  /// This is useful for detecting when to trigger an edge.
  LogicValue? _preTickValue;

  /// The number of bits in this signal.
  final int width;

  /// The current active value of this signal.
  LogicValue get value => _currentValue;

  /// The current active value of this signal if it has width 1, as
  /// a [LogicValue].
  ///
  /// Throws an Exception if width is not 1.
  @Deprecated('Use `value` instead.'
      '  Check `width` separately to confirm single-bit.')
  LogicValue get bit => _currentValue.bit;

  /// The current valid active value of this signal as an [int].
  ///
  /// Throws an exception if the signal is not valid or can't be represented
  /// as an [int].
  @Deprecated('Use value.toInt() instead.')
  int get valueInt => value.toInt();

  /// The current valid active value of this signal as a [BigInt].
  ///
  /// Throws an exception if the signal is not valid.
  @Deprecated('Use value.toBigInt() instead.')
  BigInt get valueBigInt => value.toBigInt();

  /// Returns `true` iff the value of this signal is valid (no `x` or `z`).
  bool hasValidValue() => _currentValue.isValid;

  /// Returns `true` iff *all* bits of the current value are floating (`z`).
  bool isFloating() => value.isFloating;

  /// The [Logic] signal that is driving `this`, if any.
  Logic? get srcConnection => _srcConnection;
  Logic? _srcConnection;

  /// An [Iterable] of all [Logic]s that are being directly driven by `this`.
  Iterable<Logic> get dstConnections => UnmodifiableListView(_dstConnections);
  final Set<Logic> _dstConnections = {};

  /// Notifies `this` that [dstConnection] is now directly connected to the
  /// output of `this`.
  void _registerConnection(Logic dstConnection) =>
      _dstConnections.add(dstConnection);

  /// A stream of [LogicValueChanged] events for every time the signal
  /// transitions at any time during a [Simulator] tick.
  ///
  /// This event can occur more than once per edge, or even if there is no edge.
  SynchronousEmitter<LogicValueChanged> get glitch => _glitchController.emitter;
  final SynchronousPropagator<LogicValueChanged> _glitchController =
      SynchronousPropagator<LogicValueChanged>();

  /// Controller for stable events that can be safely consumed at the
  /// end of a [Simulator] tick.
  final StreamController<LogicValueChanged> _changedController =
      StreamController<LogicValueChanged>.broadcast(sync: true);

  /// Tracks whether is being subscribed to by anything/anyone.
  bool _changedBeingWatched = false;

  /// A [Stream] of [LogicValueChanged] events which triggers at most once
  /// per [Simulator] tick, iff the value of the [Logic] has changed.
  Stream<LogicValueChanged> get changed {
    if (!_changedBeingWatched) {
      // only do these simulator subscriptions if someone has asked for
      // them! saves performance!
      _changedBeingWatched = true;

      Simulator.preTick.listen((event) {
        _preTickValue = value;
      });
      Simulator.postTick.listen((event) {
        if (value != _preTickValue && _preTickValue != null) {
          _changedController.add(LogicValueChanged(value, _preTickValue!));
        }
      });
    }
    return _changedController.stream;
  }

  /// A [Stream] of [LogicValueChanged] events which triggers at most once
  /// per [Simulator] tick, iff the value of the [Logic] has changed
  /// from `1` to `0`.
  Stream<LogicValueChanged> get negedge => changed.where((args) =>
      width == 1 &&
      LogicValue.isNegedge(args.previousValue[0], args.newValue[0],
          ignoreInvalid: true));

  /// A [Stream] of [LogicValueChanged] events which triggers at most once
  /// per [Simulator] tick, iff the value of the [Logic] has changed
  /// from `0` to `1`.
  Stream<LogicValueChanged> get posedge => changed.where((args) =>
      width == 1 &&
      LogicValue.isPosedge(args.previousValue[0], args.newValue[0],
          ignoreInvalid: true));

  /// Triggers at most once, the next time that this [Logic] changes
  /// value at the end of a [Simulator] tick.
  Future<LogicValueChanged> get nextChanged => changed.first;

  /// Triggers at most once, the next time that this [Logic] changes
  /// value at the end of a [Simulator] tick from `0` to `1`.
  Future<LogicValueChanged> get nextPosedge => posedge.first;

  /// Triggers at most once, the next time that this [Logic] changes
  /// value at the end of a [Simulator] tick from `1` to `0`.
  Future<LogicValueChanged> get nextNegedge => negedge.first;

  /// The [Module] that this [Logic] exists within.
  ///
  /// This only gets populated after its parent [Module], if it exists,
  /// has been built.
  Module? get parentModule => _parentModule;
  Module? _parentModule;

  /// Sets the value of [parentModule] to [newParentModule].
  ///
  /// This should *only* be called by [Module.build()].  It is used to
  /// optimize search.
  @protected
  set parentModule(Module? newParentModule) => _parentModule = newParentModule;

  /// Returns true iff this signal is an input of its parent [Module].
  ///
  /// Note: [parentModule] is not populated until after its parent [Module],
  /// if it exists, has been built. If no parent [Module] exists, returns false.
  bool get isInput => _parentModule?.isInput(this) ?? false;

  /// Returns true iff this signal is an output of its parent [Module].
  ///
  /// Note: [parentModule] is not populated until after its parent [Module],
  /// if it exists, has been built. If no parent [Module] exists, returns false.
  bool get isOutput => _parentModule?.isOutput(this) ?? false;

  /// Returns true iff this signal is an input or output of its parent [Module].
  ///
  /// Note: [parentModule] is not populated until after its parent [Module],
  /// if it exists, has been built. If no parent [Module] exists, returns false.
  bool get isPort => isInput || isOutput;

  /// Constructs a new [Logic] named [name] with [width] bits.
  ///
  /// The default value for [width] is 1.  The [name] should be synthesizable
  /// to the desired output (e.g. SystemVerilog).
  Logic({String? name, this.width = 1})
      : name = name ?? 's${_signalIdx++}',
        _currentValue = LogicValue.filled(width, LogicValue.z) {
    if (width < 0) {
      throw Exception('Logic width must be greater than or equal to 0.');
    }
  }

  @override
  String toString() => 'Logic($width): $name';

  /// Throws an exception if this [Logic] cannot be connected to another signal.
  void _assertConnectable(Logic other) {
    if (_srcConnection != null) {
      throw Exception(
          'This signal "$this" is already connected to "$srcConnection",'
          ' so it cannot be connected to "$other".');
    }
    if (_unassignable) {
      throw Exception('This signal "$this" has been marked as unassignable.  '
          'It may be a constant expression or otherwise should'
          ' not be assigned.');
    }
  }

  /// Connects this [Logic] directly to [other].
  ///
  /// Every time [other] transitions (`glitch`es), this signal will transition
  /// the same way.
  void gets(Logic other) {
    _assertConnectable(other);

    _connect(other);

    _srcConnection = other;
    other._registerConnection(this);
  }

  /// Handles the actual connection of this [Logic] to [other].
  void _connect(Logic other) {
    if (other.width != width) {
      throw Exception('Bus widths must match.'
          ' Cannot connect $this to $other which have different widths.');
    }

    _unassignable = true;

    if (value != other.value) {
      put(other.value);
    }
    other.glitch.listen((args) {
      put(other.value);
    });
  }

  /// Connects this [Logic] directly to another [Logic].
  ///
  /// This is shorthand for [gets()].
  void operator <=(Logic other) => gets(other);

  /// Logical bitwise NOT.
  Logic operator ~() => NotGate(this).out;

  /// Logical bitwise AND.
  Logic operator &(Logic other) => And2Gate(this, other).y;

  /// Logical bitwise OR.
  Logic operator |(Logic other) => Or2Gate(this, other).y;

  /// Logical bitwise XOR.
  Logic operator ^(Logic other) => Xor2Gate(this, other).y;

  /// Addition.
  ///
  /// WARNING: Signed math is not fully tested.
  Logic operator +(dynamic other) => Add(this, other).y;

  /// Subtraction.
  ///
  /// WARNING: Signed math is not fully tested.
  Logic operator -(dynamic other) => Subtract(this, other).y;

  /// Multiplication.
  ///
  /// WARNING: Signed math is not fully tested.
  Logic operator *(dynamic other) => Multiply(this, other).y;

  /// Division.
  ///
  /// WARNING: Signed math is not fully tested.
  Logic operator /(dynamic other) => Divide(this, other).y;

  /// Modulo operation.
  Logic operator %(Logic other) => Modulo(this, other).y;

  /// Arithmetic right-shift.
  Logic operator >>(Logic other) => ARShift(this, other).y;

  /// Logical left-shift.
  Logic operator <<(Logic other) => LShift(this, other).y;

  /// Logical right-shift.
  Logic operator >>>(Logic other) => RShift(this, other).y;

  /// Unary AND.
  Logic and() => AndUnary(this).y;

  /// Unary OR.
  Logic or() => OrUnary(this).y;

  /// Unary XOR.
  Logic xor() => XorUnary(this).y;

  /// Logical equality.
  Logic eq(dynamic other) => Equals(this, other).y;

  /// Less-than.
  Logic lt(dynamic other) => LessThan(this, other).y;

  /// Less-than-or-equal-to.
  Logic lte(dynamic other) => LessThanOrEqual(this, other).y;

  /// Greater-than.
  Logic operator >(dynamic other) => GreaterThan(this, other).y;

  /// Greater-than-or-equal-to.
  Logic operator >=(dynamic other) => GreaterThanOrEqual(this, other).y;

  /// Conditional assignment operator.
  ///
  /// Represents conditionally asigning the value of another signal to this.
  /// Returns an instance of [ConditionalAssign] to be be passed to a
  /// [Conditional].
  ConditionalAssign operator <(dynamic other) {
    if (_unassignable) {
      throw Exception('This signal "$this" has been marked as unassignable.  '
          'It may be a constant expression or otherwise'
          ' should not be assigned.');
    }

    if (other is Logic) {
      return ConditionalAssign(this, other);
    } else {
      return ConditionalAssign(this, Const(other, width: width));
    }
  }

  /// Injects a value onto this signal in the current [Simulator] tick.
  ///
  /// This function calls [put()] in [Simulator.injectAction()].
  void inject(dynamic val, {bool fill = false}) {
    Simulator.injectAction(() => put(val, fill: fill));
  }

  /// Keeps track of whether there is an active put, to detect reentrance.
  bool _isPutting = false;

  /// Puts a value [val] onto this signal, which may or may not be picked up
  /// for [changed] in this [Simulator] tick.
  ///
  /// The type of [val] should be an `int`, [BigInt], `bool`, or [LogicValue].
  ///
  /// This function is used for propogating glitches through connected signals.
  /// Use this function for custom definitions of [Module] behavior.
  ///
  /// If [fill] is set, all bits of the signal gets set to [val], similar
  /// to `'` in SystemVerilog.
  void put(dynamic val, {bool fill = false}) {
    LogicValue newValue;
    if (val is int) {
      if (fill) {
        newValue = LogicValue.filled(
            width,
            val == 0
                ? LogicValue.zero
                : val == 1
                    ? LogicValue.one
                    : throw Exception('Only can fill 0 or 1, but saw $val.'));
      } else {
        newValue = LogicValue.ofInt(val, width);
      }
    } else if (val is BigInt) {
      if (fill) {
        newValue = LogicValue.filled(
            width,
            val == BigInt.zero
                ? LogicValue.zero
                : val == BigInt.one
                    ? LogicValue.one
                    : throw Exception('Only can fill 0 or 1, but saw $val.'));
      } else {
        newValue = LogicValue.ofBigInt(val, width);
      }
    } else if (val is bool) {
      newValue = LogicValue.ofInt(val ? 1 : 0, width);
    } else if (val is LogicValue) {
      if (val.width == 1 &&
          (val == LogicValue.x || val == LogicValue.z || fill)) {
        newValue = LogicValue.filled(width, val);
      } else if (fill) {
        throw Exception(
            'Failed to fill value with $val.  To fill, it should be 1 bit.');
      } else {
        newValue = val;
      }
    } else {
      throw Exception('Unrecognized value "$val" to deposit on this signal. '
          'Unknown type ${val.runtimeType} cannot be deposited.');
    }

    if (newValue.width != width) {
      throw Exception(
          'Updated value width mismatch.  The width of $val should be $width.');
    }

    if (_isPutting) {
      // if this is the result of a cycle, then contention!
      newValue = LogicValue.filled(width, LogicValue.x);
    }

    final prevValue = _currentValue;
    _currentValue = newValue;

    // sends out a glitch if the value deposited has changed
    if (_currentValue != prevValue) {
      _isPutting = true;
      _glitchController.add(LogicValueChanged(_currentValue, prevValue));
      _isPutting = false;
    }
  }

  /// Accesses the [index]th bit of this signal.
<<<<<<< HEAD
  ///
  /// Negative/Positive index values are allowed. (The negative indexing starts from the end=[width]-1)
  /// -([width]) <= [index] < [width]
  ///
  /// ```dart
  /// Logic nextVal = addOutput('nextVal', width: width);
  /// // Example: val = 0xce, val.width = 8, bin(0xce) = "0b00001000"
  /// // Positive Indexing
  /// nextVal <= val[3]; // output: 1
  ///
  /// // Negative Indexing
  /// nextVal <= val[-5]; // output: 1
  ///
  /// // Error cases
  /// nextVal <= val[-9]; // Error!: allowed values [-8, 7]
  /// nextVal <= val[8]; // Error!: allowed values [-8, 7]
  /// ```
  ///
  Logic operator [](int index) {
    return slice(index, index);
  }
=======
  Logic operator [](int index) => slice(index, index);
>>>>>>> aa672d61

  /// Accesses a subset of this signal from [startIndex] to [endIndex],
  /// both inclusive.
  ///
<<<<<<< HEAD
  /// If [endIndex] comes before the [startIndex] on position, the returned value will be reversed relative
  /// to the original signal.
  /// Negative/Positive index values are allowed. (The negative indexing starts from where the array ends)
  ///
  /// ```dart
  /// Logic nextVal = addOutput('nextVal', width: width);
  /// // Example: val = 0xce, val.width = 8, bin(0xce) = "0b11001110"
  /// // Negative Slicing
  /// nextVal <= val.slice(val.width - 1, -3); // = val.slice(7,5) & output: 0b110, where the output.width=3
  ///
  /// // Positive Slicing
  /// nextVal <= val.slice(5, 0); // = val.slice(-3, -8) & output: 0b001110, where the output.width=6
  /// ```
  ///
  Logic slice(int endIndex, int startIndex) {
    // Given start and end index, if either of them are seen to be -ve index value(s) then convert them to a +ve index value(s)
    var modifiedStartIndex = (startIndex < 0) ? width + startIndex : startIndex;
    var modifiedEndIndex = (endIndex < 0) ? width + endIndex : endIndex;

    // Create a new bus subset
    return BusSubset(this, modifiedStartIndex, modifiedEndIndex).subset;
  }
=======
  /// If [endIndex] is less than [startIndex], the returned value will be
  /// reversed relative to the original signal.
  Logic slice(int endIndex, int startIndex) =>
      BusSubset(this, startIndex, endIndex).subset;
>>>>>>> aa672d61

  /// Returns a version of this [Logic] with the bit order reversed.
  Logic get reversed => slice(0, width - 1);

  /// Returns a subset [Logic].  It is inclusive of [startIndex], exclusive of
  /// [endIndex].
  ///
<<<<<<< HEAD
  /// The [startIndex] must come before the [endIndex]. If [startIndex] and [endIndex] are equal, then a
  /// zero-width signal is returned.
  /// Negative/Positive index values are allowed. (The negative indexing starts from where the array ends)
  ///
  /// ```dart
  /// Logic nextVal = addOutput('nextVal', width: width);
  /// // Example: val = 0xce, val.width = 8, bin(0xce) = "0b11001110"
  /// // Negative getRange
  /// nextVal <= val.getRange(-3, val.width); // = val.getRange(5,8) & output: 0b110, where the output.width=3
  ///
  /// // Positive getRange
  /// nextVal <= val.getRange(0, 6); // = val.slice(0, -2) & output: 0b001110, where the output.width=6
  /// ```
  ///
=======
  /// [startIndex] must be less than [endIndex]. If [startIndex] and [endIndex]
  /// are equal, then a zero-width signal is returned.
>>>>>>> aa672d61
  Logic getRange(int startIndex, int endIndex) {
    if (endIndex == startIndex) {
      return Const(0, width: 0);
    }

    // Given start and end index, if either of them are seen to be -ve index value(s) then conver them to a +ve index value(s)
    var modifiedStartIndex = (startIndex < 0) ? width + startIndex : startIndex;
    var modifiedEndIndex = (endIndex < 0) ? width + endIndex : endIndex;
    if (modifiedEndIndex < modifiedStartIndex) {
      throw Exception(
          'End ($endIndex) cannot be less than start ($startIndex).');
    }
    return slice(modifiedEndIndex - 1, modifiedStartIndex);
  }

  /// Returns a new [Logic] with width [newWidth] where new bits added are zeros
  /// as the most significant bits.
  ///
  /// The [newWidth] must be greater than or equal to the current width or an
  /// exception will be thrown.
  Logic zeroExtend(int newWidth) {
    if (newWidth < width) {
      throw Exception(
          'New width $newWidth must be greater than or equal to width $width.');
    }
    return [
      Const(0, width: newWidth - width),
      this,
    ].swizzle();
  }

  /// Returns a new [Logic] with width [newWidth] where new bits added are sign
  /// bits as the most significant bits.  The sign is determined using two's
  /// complement, so it takes the most significant bit of the original signal
  /// and extends with that.
  ///
  /// The [newWidth] must be greater than or equal to the current width or
  /// an exception will be thrown.
  Logic signExtend(int newWidth) {
    if (newWidth < width) {
      throw Exception(
          'New width $newWidth must be greater than or equal to width $width.');
    }
    return [
      Mux(
        this[width - 1],
        Const(1, width: newWidth - width, fill: true),
        Const(0, width: newWidth - width),
      ).y,
      this,
    ].swizzle();
  }

  /// Returns a copy of this [Logic] with the bits starting from [startIndex]
  /// up until [startIndex] + [update]`.width` set to [update] instead
  /// of their original value.
  ///
  /// The return signal will be the same [width].  An exception will be thrown
  /// if the position of the [update] would cause an overrun past the [width].
  Logic withSet(int startIndex, Logic update) {
    if (startIndex + update.width > width) {
      throw Exception(
          'Width of updatedValue $update at startIndex $startIndex would'
          ' overrun the width of the original ($width).');
    }

    return [
      getRange(startIndex + update.width, width),
      update,
      getRange(0, startIndex),
    ].swizzle();
  }
}<|MERGE_RESOLUTION|>--- conflicted
+++ resolved
@@ -449,7 +449,6 @@
   }
 
   /// Accesses the [index]th bit of this signal.
-<<<<<<< HEAD
   ///
   /// Negative/Positive index values are allowed. (The negative indexing starts from the end=[width]-1)
   /// -([width]) <= [index] < [width]
@@ -468,19 +467,13 @@
   /// nextVal <= val[8]; // Error!: allowed values [-8, 7]
   /// ```
   ///
-  Logic operator [](int index) {
-    return slice(index, index);
-  }
-=======
   Logic operator [](int index) => slice(index, index);
->>>>>>> aa672d61
 
   /// Accesses a subset of this signal from [startIndex] to [endIndex],
   /// both inclusive.
   ///
-<<<<<<< HEAD
-  /// If [endIndex] comes before the [startIndex] on position, the returned value will be reversed relative
-  /// to the original signal.
+  /// If [endIndex] comes before the [startIndex] on position, the returned
+  /// value will be reversed relative to the original signal.
   /// Negative/Positive index values are allowed. (The negative indexing starts from where the array ends)
   ///
   /// ```dart
@@ -494,19 +487,15 @@
   /// ```
   ///
   Logic slice(int endIndex, int startIndex) {
-    // Given start and end index, if either of them are seen to be -ve index value(s) then convert them to a +ve index value(s)
-    var modifiedStartIndex = (startIndex < 0) ? width + startIndex : startIndex;
-    var modifiedEndIndex = (endIndex < 0) ? width + endIndex : endIndex;
+    // Given start and end index, if either of them are seen to be -ve index
+    // value(s) then convert them to a +ve index value(s)
+    final modifiedStartIndex =
+        (startIndex < 0) ? width + startIndex : startIndex;
+    final modifiedEndIndex = (endIndex < 0) ? width + endIndex : endIndex;
 
     // Create a new bus subset
     return BusSubset(this, modifiedStartIndex, modifiedEndIndex).subset;
   }
-=======
-  /// If [endIndex] is less than [startIndex], the returned value will be
-  /// reversed relative to the original signal.
-  Logic slice(int endIndex, int startIndex) =>
-      BusSubset(this, startIndex, endIndex).subset;
->>>>>>> aa672d61
 
   /// Returns a version of this [Logic] with the bit order reversed.
   Logic get reversed => slice(0, width - 1);
@@ -514,8 +503,8 @@
   /// Returns a subset [Logic].  It is inclusive of [startIndex], exclusive of
   /// [endIndex].
   ///
-<<<<<<< HEAD
-  /// The [startIndex] must come before the [endIndex]. If [startIndex] and [endIndex] are equal, then a
+  /// The [startIndex] must come before the [endIndex]. If [startIndex] and
+  /// [endIndex] are equal, then a
   /// zero-width signal is returned.
   /// Negative/Positive index values are allowed. (The negative indexing starts from where the array ends)
   ///
@@ -529,18 +518,16 @@
   /// nextVal <= val.getRange(0, 6); // = val.slice(0, -2) & output: 0b001110, where the output.width=6
   /// ```
   ///
-=======
-  /// [startIndex] must be less than [endIndex]. If [startIndex] and [endIndex]
-  /// are equal, then a zero-width signal is returned.
->>>>>>> aa672d61
   Logic getRange(int startIndex, int endIndex) {
     if (endIndex == startIndex) {
       return Const(0, width: 0);
     }
 
-    // Given start and end index, if either of them are seen to be -ve index value(s) then conver them to a +ve index value(s)
-    var modifiedStartIndex = (startIndex < 0) ? width + startIndex : startIndex;
-    var modifiedEndIndex = (endIndex < 0) ? width + endIndex : endIndex;
+    // Given start and end index, if either of them are seen to be -ve index
+    // value(s) then conver them to a +ve index value(s)
+    final modifiedStartIndex =
+        (startIndex < 0) ? width + startIndex : startIndex;
+    final modifiedEndIndex = (endIndex < 0) ? width + endIndex : endIndex;
     if (modifiedEndIndex < modifiedStartIndex) {
       throw Exception(
           'End ($endIndex) cannot be less than start ($startIndex).');
