/// Copyright (C) 2021-2022 Intel Corporation
/// SPDX-License-Identifier: BSD-3-Clause
///
/// logic.dart
/// Definition of basic signals, like Logic, and their behavior in the
/// simulator, as well as basic operations on them
///
/// 2021 August 2
/// Author: Max Korbel <max.korbel@intel.com>
///
import 'dart:async';

import 'package:collection/collection.dart';
import 'package:meta/meta.dart';
import 'package:rohd/rohd.dart';
import 'package:rohd/src/utilities/sanitizer.dart';
import 'package:rohd/src/utilities/synchronous_propagator.dart';

/// Represents the event of a [Logic] changing value.
class LogicValueChanged {
  /// The newly updated value of the [Logic].
  final LogicValue newValue;

  /// The previous value of the [Logic].
  final LogicValue previousValue;

  /// Represents the event of a [Logic] changing value from [previousValue]
  /// to [newValue].
  LogicValueChanged(this.newValue, this.previousValue);

  @override
  String toString() => '$previousValue  -->  $newValue';
}

/// Represents a [Logic] that never changes value.
class Const extends Logic {
  /// Constructs a [Const] with the specified value.
  ///
  /// If [val] is a [LogicValue], the [width] is inferred from it.
  /// Otherwise, if [width] is not specified, the default [width] is 1.
  /// If [fill] is set to `true`, the value is extended across
  /// [width] (like `'` in SystemVerilog).
  Const(dynamic val, {int? width, bool fill = false})
      : super(
            name: 'const_$val',
            width: val is LogicValue ? val.width : width ?? 1) {
    put(val, fill: fill);
    _unassignable = true;
  }
}

/// Represents a physical wire which shares a common value with one or
/// more [Logic]s.
class _Wire {
  _Wire({required this.width})
      : _currentValue = LogicValue.filled(width, LogicValue.z);

  /// The current active value of this signal.
  LogicValue get value => _currentValue;

  /// The number of bits in this signal.
  final int width;

  /// The current active value of this signal.
  LogicValue _currentValue;

  /// The last value of this signal before the [Simulator] tick.
  ///
  /// This is useful for detecting when to trigger an edge.
  LogicValue? _preTickValue;

  /// A stream of [LogicValueChanged] events for every time the signal
  /// transitions at any time during a [Simulator] tick.
  ///
  /// This event can occur more than once per edge, or even if there is no edge.
  SynchronousEmitter<LogicValueChanged> get glitch => _glitchController.emitter;
  final SynchronousPropagator<LogicValueChanged> _glitchController =
      SynchronousPropagator<LogicValueChanged>();

  /// Controller for stable events that can be safely consumed at the
  /// end of a [Simulator] tick.
  final StreamController<LogicValueChanged> _changedController =
      StreamController<LogicValueChanged>.broadcast(sync: true);

  /// Tracks whether is being subscribed to by anything/anyone.
  bool _changedBeingWatched = false;

  /// A [Stream] of [LogicValueChanged] events which triggers at most once
  /// per [Simulator] tick, iff the value of the [Logic] has changed.
  Stream<LogicValueChanged> get changed {
    if (!_changedBeingWatched) {
      // only do these simulator subscriptions if someone has asked for
      // them! saves performance!
      _changedBeingWatched = true;

      _preTickSubscription = Simulator.preTick.listen((event) {
        _preTickValue = value;
      });
      _postTickSubscription = Simulator.postTick.listen((event) {
        if (value != _preTickValue && _preTickValue != null) {
          _changedController.add(LogicValueChanged(value, _preTickValue!));
        }
      });
    }
    return _changedController.stream;
  }

  /// The subscription to the [Simulator]'s `preTick`.
  ///
  /// Only non-null if [_changedBeingWatched] is true.
  late final StreamSubscription<void> _preTickSubscription;

  /// The subscription to the [Simulator]'s `postTick`.
  ///
  /// Only non-null if [_changedBeingWatched] is true.
  late final StreamSubscription<void> _postTickSubscription;

  /// Cancels all [Simulator] subscriptions and uses [newChanged] as the
  /// source to replace all [changed] events for this [_Wire].
  void _migrateChangedTriggers(Stream<LogicValueChanged> newChanged) {
    if (_changedBeingWatched) {
      unawaited(_preTickSubscription.cancel());
      unawaited(_postTickSubscription.cancel());
      newChanged.listen(_changedController.add);
      _changedBeingWatched = false;
    }
  }

  /// Tells this [_Wire] to adopt all the behavior of [other] so that
  /// it can replace [other].
  void _adopt(_Wire other) {
    _glitchController.emitter.adopt(other._glitchController.emitter);
    other._migrateChangedTriggers(changed);
  }

  /// Store the [negedge] stream to avoid creating multiple copies
  /// of streams.
  Stream<LogicValueChanged>? _negedge;

  /// Store the [posedge] stream to avoid creating multiple copies
  /// of streams.
  Stream<LogicValueChanged>? _posedge;

  /// A [Stream] of [LogicValueChanged] events which triggers at most once
  /// per [Simulator] tick, iff the value of the [Logic] has changed
  /// from `1` to `0`.
  ///
  /// Throws an exception if [width] is not `1`.
  Stream<LogicValueChanged> get negedge {
    if (width != 1) {
      throw Exception(
          'Can only detect negedge when width is 1, but was $width');
    }

    _negedge ??= changed.where((args) => LogicValue.isNegedge(
          args.previousValue,
          args.newValue,
          ignoreInvalid: true,
        ));

    return _negedge!;
  }

  /// A [Stream] of [LogicValueChanged] events which triggers at most once
  /// per [Simulator] tick, iff the value of the [Logic] has changed
  /// from `0` to `1`.
  ///
  /// Throws an exception if [width] is not `1`.
  Stream<LogicValueChanged> get posedge {
    if (width != 1) {
      throw Exception(
          'Can only detect posedge when width is 1, but was $width');
    }

    _posedge ??= changed.where((args) => LogicValue.isPosedge(
          args.previousValue,
          args.newValue,
          ignoreInvalid: true,
        ));

    return _posedge!;
  }

  /// Triggers at most once, the next time that this [Logic] changes
  /// value at the end of a [Simulator] tick.
  Future<LogicValueChanged> get nextChanged => changed.first;

  /// Triggers at most once, the next time that this [Logic] changes
  /// value at the end of a [Simulator] tick from `0` to `1`.
  ///
  /// Throws an exception if [width] is not `1`.
  Future<LogicValueChanged> get nextPosedge => posedge.first;

  /// Triggers at most once, the next time that this [Logic] changes
  /// value at the end of a [Simulator] tick from `1` to `0`.
  ///
  /// Throws an exception if [width] is not `1`.
  Future<LogicValueChanged> get nextNegedge => negedge.first;

  /// Injects a value onto this signal in the current [Simulator] tick.
  ///
  /// This function calls [put()] in [Simulator.injectAction()].
  void inject(dynamic val, {bool fill = false}) {
    Simulator.injectAction(() => put(val, fill: fill));
  }

  /// Keeps track of whether there is an active put, to detect reentrance.
  bool _isPutting = false;

  /// Puts a value [val] onto this signal, which may or may not be picked up
  /// for [changed] in this [Simulator] tick.
  ///
  /// The type of [val] should be an `int`, [BigInt], `bool`, or [LogicValue].
  ///
  /// This function is used for propogating glitches through connected signals.
  /// Use this function for custom definitions of [Module] behavior.
  ///
  /// If [fill] is set, all bits of the signal gets set to [val], similar
  /// to `'` in SystemVerilog.
  void put(dynamic val, {bool fill = false}) {
    LogicValue newValue;
    if (val is int) {
      if (fill) {
        newValue = LogicValue.filled(
            width,
            val == 0
                ? LogicValue.zero
                : val == 1
                    ? LogicValue.one
                    : throw Exception('Only can fill 0 or 1, but saw $val.'));
      } else {
        newValue = LogicValue.ofInt(val, width);
      }
    } else if (val is BigInt) {
      if (fill) {
        newValue = LogicValue.filled(
            width,
            val == BigInt.zero
                ? LogicValue.zero
                : val == BigInt.one
                    ? LogicValue.one
                    : throw Exception('Only can fill 0 or 1, but saw $val.'));
      } else {
        newValue = LogicValue.ofBigInt(val, width);
      }
    } else if (val is bool) {
      newValue = LogicValue.ofInt(val ? 1 : 0, width);
    } else if (val is LogicValue) {
      if (val.width == 1 &&
          (val == LogicValue.x || val == LogicValue.z || fill)) {
        newValue = LogicValue.filled(width, val);
      } else if (fill) {
        throw Exception(
            'Failed to fill value with $val.  To fill, it should be 1 bit.');
      } else {
        newValue = val;
      }
    } else {
      throw Exception('Unrecognized value "$val" to deposit on this signal. '
          'Unknown type ${val.runtimeType} cannot be deposited.');
    }

    if (newValue.width != width) {
      throw Exception(
          'Updated value width mismatch.  The width of $val should be $width.');
    }

    if (_isPutting) {
      // if this is the result of a cycle, then contention!
      newValue = LogicValue.filled(width, LogicValue.x);
    }

    final prevValue = _currentValue;
    _currentValue = newValue;

    // sends out a glitch if the value deposited has changed
    if (_currentValue != prevValue) {
      _isPutting = true;
      _glitchController.add(LogicValueChanged(_currentValue, prevValue));
      _isPutting = false;
    }
  }
}

/// Represents a logical signal of any width which can change values.
class Logic {
  /// An internal counter for encouraging unique naming of unnamed signals.
  static int _signalIdx = 0;

  // A special quiet flag to prevent `<=` and `<` where inappropriate
  bool _unassignable = false;

  /// Makes it so that this signal cannot be assigned by any full (`<=`) or
  /// conditional (`<`) assignment.
  void makeUnassignable() => _unassignable = true;

  /// The name of this signal.
  final String name;

  /// The [_Wire] which holds the current value and listeners for this [Logic].
  ///
  /// May be a shared object between multiple [Logic]s.
  _Wire _wire;

  /// The number of bits in this signal.
  int get width => _wire.width;

  /// The current active value of this signal.
  LogicValue get value => _wire._currentValue;

  /// The current active value of this signal if it has width 1, as
  /// a [LogicValue].
  ///
  /// Throws an Exception if width is not 1.
  @Deprecated('Use `value` instead.'
      '  Check `width` separately to confirm single-bit.')
  LogicValue get bit => value.bit;

  /// The current valid active value of this signal as an [int].
  ///
  /// Throws an exception if the signal is not valid or can't be represented
  /// as an [int].
  @Deprecated('Use value.toInt() instead.')
  int get valueInt => value.toInt();

  /// The current valid active value of this signal as a [BigInt].
  ///
  /// Throws an exception if the signal is not valid.
  @Deprecated('Use value.toBigInt() instead.')
  BigInt get valueBigInt => value.toBigInt();

  /// Returns `true` iff the value of this signal is valid (no `x` or `z`).
  bool hasValidValue() => value.isValid;

  /// Returns `true` iff *all* bits of the current value are floating (`z`).
  bool isFloating() => value.isFloating;

  /// The [Logic] signal that is driving `this`, if any.
  Logic? get srcConnection => _srcConnection;
  Logic? _srcConnection;

  /// An [Iterable] of all [Logic]s that are being directly driven by `this`.
  Iterable<Logic> get dstConnections => UnmodifiableListView(_dstConnections);
  final Set<Logic> _dstConnections = {};

  /// Notifies `this` that [dstConnection] is now directly connected to the
  /// output of `this`.
  void _registerConnection(Logic dstConnection) =>
      _dstConnections.add(dstConnection);

  /// A stream of [LogicValueChanged] events for every time the signal
  /// transitions at any time during a [Simulator] tick.
  ///
  /// This event can occur more than once per edge, or even if there is no edge.
  SynchronousEmitter<LogicValueChanged> get glitch => _wire.glitch;

  /// A [Stream] of [LogicValueChanged] events which triggers at most once
  /// per [Simulator] tick, iff the value of the [Logic] has changed.
  Stream<LogicValueChanged> get changed => _wire.changed;

  /// A [Stream] of [LogicValueChanged] events which triggers at most once
  /// per [Simulator] tick, iff the value of the [Logic] has changed
  /// from `1` to `0`.
  ///
  /// Throws an exception if [width] is not `1`.
  Stream<LogicValueChanged> get negedge => _wire.negedge;

  /// A [Stream] of [LogicValueChanged] events which triggers at most once
  /// per [Simulator] tick, iff the value of the [Logic] has changed
  /// from `0` to `1`.
  ///
  /// Throws an exception if [width] is not `1`.
  Stream<LogicValueChanged> get posedge => _wire.posedge;

  /// Triggers at most once, the next time that this [Logic] changes
  /// value at the end of a [Simulator] tick.
  Future<LogicValueChanged> get nextChanged => _wire.changed.first;

  /// Triggers at most once, the next time that this [Logic] changes
  /// value at the end of a [Simulator] tick from `0` to `1`.
  ///
  /// Throws an exception if [width] is not `1`.
  Future<LogicValueChanged> get nextPosedge => _wire.posedge.first;

  /// Triggers at most once, the next time that this [Logic] changes
  /// value at the end of a [Simulator] tick from `1` to `0`.
  ///
  /// Throws an exception if [width] is not `1`.
  Future<LogicValueChanged> get nextNegedge => _wire.negedge.first;

  /// The [Module] that this [Logic] exists within.
  ///
  /// This only gets populated after its parent [Module], if it exists,
  /// has been built.
  Module? get parentModule => _parentModule;
  Module? _parentModule;

  /// Sets the value of [parentModule] to [newParentModule].
  ///
  /// This should *only* be called by [Module.build()].  It is used to
  /// optimize search.
  @protected
  set parentModule(Module? newParentModule) => _parentModule = newParentModule;

  /// Returns true iff this signal is an input of its parent [Module].
  ///
  /// Note: [parentModule] is not populated until after its parent [Module],
  /// if it exists, has been built. If no parent [Module] exists, returns false.
  bool get isInput => _parentModule?.isInput(this) ?? false;

  /// Returns true iff this signal is an output of its parent [Module].
  ///
  /// Note: [parentModule] is not populated until after its parent [Module],
  /// if it exists, has been built. If no parent [Module] exists, returns false.
  bool get isOutput => _parentModule?.isOutput(this) ?? false;

  /// Returns true iff this signal is an input or output of its parent [Module].
  ///
  /// Note: [parentModule] is not populated until after its parent [Module],
  /// if it exists, has been built. If no parent [Module] exists, returns false.
  bool get isPort => isInput || isOutput;

  /// Constructs a new [Logic] named [name] with [width] bits.
  ///
  /// The default value for [width] is 1.  The [name] should be synthesizable
  /// to the desired output (e.g. SystemVerilog).
<<<<<<< HEAD
  Logic({String? name, int width = 1})
      : name = name ?? 's${_signalIdx++}',
        _wire = _Wire(width: width) {
=======
  Logic({String? name, this.width = 1})
      : name = name == null ? 's${_signalIdx++}' : Sanitizer.sanitizeSV(name),
        _currentValue = LogicValue.filled(width, LogicValue.z) {
>>>>>>> 4df7dd05
    if (width < 0) {
      throw Exception('Logic width must be greater than or equal to 0.');
    }
  }

  @override
  String toString() => 'Logic($width): $name';

  /// Throws an exception if this [Logic] cannot be connected to another signal.
  void _assertConnectable(Logic other) {
    if (_srcConnection != null) {
      throw Exception(
          'This signal "$this" is already connected to "$srcConnection",'
          ' so it cannot be connected to "$other".');
    }
    if (_unassignable) {
      throw Exception('This signal "$this" has been marked as unassignable.  '
          'It may be a constant expression or otherwise should'
          ' not be assigned.');
    }
  }

  /// Injects a value onto this signal in the current [Simulator] tick.
  ///
  /// This function calls [put()] in [Simulator.injectAction()].
  void inject(dynamic val, {bool fill = false}) =>
      _wire.inject(val, fill: fill);

  /// Puts a value [val] onto this signal, which may or may not be picked up
  /// for [changed] in this [Simulator] tick.
  ///
  /// The type of [val] should be an `int`, [BigInt], `bool`, or [LogicValue].
  ///
  /// This function is used for propogating glitches through connected signals.
  /// Use this function for custom definitions of [Module] behavior.
  ///
  /// If [fill] is set, all bits of the signal gets set to [val], similar
  /// to `'` in SystemVerilog.
  void put(dynamic val, {bool fill = false}) => _wire.put(val, fill: fill);

  /// Connects this [Logic] directly to [other].
  ///
  /// Every time [other] transitions (`glitch`es), this signal will transition
  /// the same way.
  void gets(Logic other) {
    _assertConnectable(other);

    _connect(other);

    _srcConnection = other;
    other._registerConnection(this);
  }

  /// Handles the actual connection of this [Logic] to [other].
  void _connect(Logic other) {
    _unassignable = true;
    _updateWire(other._wire);
  }

  /// Updates the current active [_Wire] for this [Logic] and also
  /// notifies all downstream [Logic]s of the new source [_Wire].
  void _updateWire(_Wire newWire) {
    newWire._adopt(_wire);
    _wire = newWire;

    for (final dstConnection in dstConnections) {
      dstConnection._updateWire(newWire);
    }
  }

  /// Connects this [Logic] directly to another [Logic].
  ///
  /// This is shorthand for [gets()].
  void operator <=(Logic other) => gets(other);

  /// Logical bitwise NOT.
  Logic operator ~() => NotGate(this).out;

  /// Logical bitwise AND.
  Logic operator &(Logic other) => And2Gate(this, other).out;

  /// Logical bitwise OR.
  Logic operator |(Logic other) => Or2Gate(this, other).out;

  /// Logical bitwise XOR.
  Logic operator ^(Logic other) => Xor2Gate(this, other).out;

  /// Addition.
  ///
  /// WARNING: Signed math is not fully tested.
  Logic operator +(dynamic other) => Add(this, other).out;

  /// Subtraction.
  ///
  /// WARNING: Signed math is not fully tested.
  Logic operator -(dynamic other) => Subtract(this, other).out;

  /// Multiplication.
  ///
  /// WARNING: Signed math is not fully tested.
  Logic operator *(dynamic other) => Multiply(this, other).out;

  /// Division.
  ///
  /// WARNING: Signed math is not fully tested.
  Logic operator /(dynamic other) => Divide(this, other).out;

  /// Modulo operation.
  Logic operator %(Logic other) => Modulo(this, other).out;

  /// Arithmetic right-shift.
  Logic operator >>(Logic other) => ARShift(this, other).out;

  /// Logical left-shift.
  Logic operator <<(Logic other) => LShift(this, other).out;

  /// Logical right-shift.
  Logic operator >>>(Logic other) => RShift(this, other).out;

  /// Unary AND.
  Logic and() => AndUnary(this).out;

  /// Unary OR.
  Logic or() => OrUnary(this).out;

  /// Unary XOR.
  Logic xor() => XorUnary(this).out;

  /// Logical equality.
  Logic eq(dynamic other) => Equals(this, other).out;

  /// Less-than.
  Logic lt(dynamic other) => LessThan(this, other).out;

  /// Less-than-or-equal-to.
  Logic lte(dynamic other) => LessThanOrEqual(this, other).out;

  /// Greater-than.
  Logic operator >(dynamic other) => GreaterThan(this, other).out;

  /// Greater-than-or-equal-to.
  Logic operator >=(dynamic other) => GreaterThanOrEqual(this, other).out;

  /// Conditional assignment operator.
  ///
  /// Represents conditionally asigning the value of another signal to this.
  /// Returns an instance of [ConditionalAssign] to be be passed to a
  /// [Conditional].
  ConditionalAssign operator <(dynamic other) {
    if (_unassignable) {
      throw Exception('This signal "$this" has been marked as unassignable.  '
          'It may be a constant expression or otherwise'
          ' should not be assigned.');
    }

    if (other is Logic) {
      return ConditionalAssign(this, other);
    } else {
      return ConditionalAssign(this, Const(other, width: width));
    }
  }

  /// Accesses the [index]th bit of this signal.
  ///
  /// Accepts both [int] and [Logic] as [index].
  ///
  /// Throws [Exception] when index is not an [int] or [Logic].
  ///
  /// Negative/Positive index values are allowed (only when index is an int).
  /// When, index is a Logic, the index value is treated as an unsigned value.
  /// The negative indexing starts from the end=[width]-1
  ///
  /// -([width]) <= [index] < [width]
  ///
  /// ```dart
  /// Logic nextVal = addOutput('nextVal', width: width);
  /// // Example: val = 0xce, val.width = 8, bin(0xce) = "0b11001110"
  /// // Positive Indexing
  /// nextVal <= val[3]; // output: 1
  ///
  /// // Negative Indexing
  /// nextVal <= val[-5]; // output: 1, also val[3] == val[-5]
  ///
  /// // Error cases
  /// nextVal <= val[-9]; // Error!: allowed values [-8, 7]
  /// nextVal <= val[8]; // Error!: allowed values [-8, 7]
  /// ```
  ///
  Logic operator [](dynamic index) {
    if (index is Logic) {
      return IndexGate(this, index).selection;
    } else if (index is int) {
      return slice(index, index);
    }
    throw Exception('Expected `int` or `Logic`');
  }

  /// Accesses a subset of this signal from [startIndex] to [endIndex],
  /// both inclusive.
  ///
  /// If [endIndex] comes before the [startIndex] on position, the returned
  /// value will be reversed relative to the original signal.
  /// Negative/Positive index values are allowed. (The negative indexing starts from where the array ends)
  ///
  /// ```dart
  /// Logic nextVal = addOutput('nextVal', width: width);
  /// // Example: val = 0xce, val.width = 8, bin(0xce) = "0b11001110"
  /// // Negative Slicing
  /// nextVal <= val.slice(val.width - 1, -3); // = val.slice(7,5) & output: 0b110, where the output.width=3
  ///
  /// // Positive Slicing
  /// nextVal <= val.slice(5, 0); // = val.slice(-3, -8) & output: 0b001110, where the output.width=6
  /// ```
  ///
  Logic slice(int endIndex, int startIndex) {
    // Given start and end index, if either of them are seen to be -ve index
    // value(s) then convert them to a +ve index value(s)
    final modifiedStartIndex =
        (startIndex < 0) ? width + startIndex : startIndex;
    final modifiedEndIndex = (endIndex < 0) ? width + endIndex : endIndex;

    // Create a new bus subset
    return BusSubset(this, modifiedStartIndex, modifiedEndIndex).subset;
  }

  /// Returns a version of this [Logic] with the bit order reversed.
  Logic get reversed => slice(0, width - 1);

  /// Returns a subset [Logic].  It is inclusive of [startIndex], exclusive of
  /// [endIndex].
  ///
  /// The [startIndex] must come before the [endIndex]. If [startIndex] and
  /// [endIndex] are equal, then a zero-width signal is returned.
  /// Negative/Positive index values are allowed. (The negative indexing starts from where the array ends)
  ///
  /// ```dart
  /// Logic nextVal = addOutput('nextVal', width: width);
  /// // Example: val = 0xce, val.width = 8, bin(0xce) = "0b11001110"
  /// // Negative getRange
  /// nextVal <= val.getRange(-3, val.width); // = val.getRange(5,8) & output: 0b110, where the output.width=3
  ///
  /// // Positive getRange
  /// nextVal <= val.getRange(0, 6); // = val.slice(0, -2) & output: 0b001110, where the output.width=6
  /// ```
  ///
  Logic getRange(int startIndex, int endIndex) {
    if (endIndex == startIndex) {
      return Const(0, width: 0);
    }

    // Given start and end index, if either of them are seen to be -ve index
    // value(s) then conver them to a +ve index value(s)
    final modifiedStartIndex =
        (startIndex < 0) ? width + startIndex : startIndex;
    final modifiedEndIndex = (endIndex < 0) ? width + endIndex : endIndex;
    if (modifiedEndIndex < modifiedStartIndex) {
      throw Exception(
          'End $modifiedEndIndex(=$endIndex) cannot be less than start'
          ' $modifiedStartIndex(=$startIndex).');
    }
    return slice(modifiedEndIndex - 1, modifiedStartIndex);
  }

  /// Returns a new [Logic] with width [newWidth] where new bits added are zeros
  /// as the most significant bits.
  ///
  /// The [newWidth] must be greater than or equal to the current width or an
  /// exception will be thrown.
  Logic zeroExtend(int newWidth) {
    if (newWidth < width) {
      throw Exception(
          'New width $newWidth must be greater than or equal to width $width.');
    }
    return [
      Const(0, width: newWidth - width),
      this,
    ].swizzle();
  }

  /// Returns a new [Logic] with width [newWidth] where new bits added are sign
  /// bits as the most significant bits.  The sign is determined using two's
  /// complement, so it takes the most significant bit of the original signal
  /// and extends with that.
  ///
  /// The [newWidth] must be greater than or equal to the current width or
  /// an exception will be thrown.
  Logic signExtend(int newWidth) {
    if (newWidth < width) {
      throw Exception(
          'New width $newWidth must be greater than or equal to width $width.');
    }
    return [
      mux(
        this[width - 1],
        Const(1, width: newWidth - width, fill: true),
        Const(0, width: newWidth - width),
      ),
      this,
    ].swizzle();
  }

  /// Returns a copy of this [Logic] with the bits starting from [startIndex]
  /// up until [startIndex] + [update]`.width` set to [update] instead
  /// of their original value.
  ///
  /// The return signal will be the same [width].  An exception will be thrown
  /// if the position of the [update] would cause an overrun past the [width].
  Logic withSet(int startIndex, Logic update) {
    if (startIndex + update.width > width) {
      throw Exception(
          'Width of updatedValue $update at startIndex $startIndex would'
          ' overrun the width of the original ($width).');
    }

    return [
      getRange(startIndex + update.width, width),
      update,
      getRange(0, startIndex),
    ].swizzle();
  }
}<|MERGE_RESOLUTION|>--- conflicted
+++ resolved
@@ -424,15 +424,9 @@
   ///
   /// The default value for [width] is 1.  The [name] should be synthesizable
   /// to the desired output (e.g. SystemVerilog).
-<<<<<<< HEAD
   Logic({String? name, int width = 1})
-      : name = name ?? 's${_signalIdx++}',
+      : name = name == null ? 's${_signalIdx++}' : Sanitizer.sanitizeSV(name),
         _wire = _Wire(width: width) {
-=======
-  Logic({String? name, this.width = 1})
-      : name = name == null ? 's${_signalIdx++}' : Sanitizer.sanitizeSV(name),
-        _currentValue = LogicValue.filled(width, LogicValue.z) {
->>>>>>> 4df7dd05
     if (width < 0) {
       throw Exception('Logic width must be greater than or equal to 0.');
     }
