/// Copyright (C) 2021 Intel Corporation
/// SPDX-License-Identifier: BSD-3-Clause
///
/// traverseable_collection.dart
/// Efficient implementation of a set-like datastructure that also has fast
/// index access
///
/// 2021 July 13
/// Author: Max Korbel <max.korbel@intel.com>
///

/***/

/// A limited type of collection that has very fast index access and [contains].
///
/// This collection stores all data twice: once in a [Set] and once in a [List].
/// For index access, it uses the [List].  For [contains()], it uses the [Set].
/// Other operations like [add()] and [remove()] pay the penalty of performing
/// the operation twice, once oneach collection.
///
/// In situations where it is necessary to iterate through and frequently access
/// elements by index, but also check whether a certain element is contained
/// wihin it, and there are many elements, this implementation is substantially
/// faster than using either a [Set] or a [List].
class TraverseableCollection<T> {
  final Set<T> _set = <T>{};
  final List<T> _list = <T>[];

  /// The number of objects in this collection.
  ///
  /// The valid indices are 0 through [length] - 1.
  int get length => _list.length;

  /// Adds an element to the collection.
  void add(T item) {
    if (!contains(item)) {
      _list.add(item);
      _set.add(item);
    }
  }

  /// Adds all elements in [items] to the collection.
  void addAll(Iterable<T> items) {
    items.forEach(add);
  }

  /// Removes [item] from the collection.
  ///
  /// Returns true if [item] was in the collection, and false if not.
  /// The method has no effect if [item] was not in the collection.
  bool remove(T item) {
    // assume no duplicates in _list
    _list.remove(item);
    return _set.remove(item);
  }

  /// The object at the given [index] in the collection.
  ///
<<<<<<< HEAD
  /// The [index] must be a valid index of this collection, which means that index must be non-negative and less than [length].
  /// Negative/Positive index values are allowed. (Negative index values are positioned from back)
  T operator [](int index) {
    int modifiedIndex = (index < 0) ? length + index : index;
    return _list[modifiedIndex];
  }
=======
  /// The [index] must be a valid index of this collection, which means that
  /// [index] must be non-negative and less than [length].
  T operator [](int index) => _list[index];
>>>>>>> aa672d61

  /// Whether [item] is in the collection.
  bool contains(T item) => _set.contains(item);
}<|MERGE_RESOLUTION|>--- conflicted
+++ resolved
@@ -56,18 +56,13 @@
 
   /// The object at the given [index] in the collection.
   ///
-<<<<<<< HEAD
-  /// The [index] must be a valid index of this collection, which means that index must be non-negative and less than [length].
+  /// The [index] must be a valid index of this collection, which means that
+  /// index must be non-negative and less than [length].
   /// Negative/Positive index values are allowed. (Negative index values are positioned from back)
   T operator [](int index) {
-    int modifiedIndex = (index < 0) ? length + index : index;
+    final modifiedIndex = (index < 0) ? length + index : index;
     return _list[modifiedIndex];
   }
-=======
-  /// The [index] must be a valid index of this collection, which means that
-  /// [index] must be non-negative and less than [length].
-  T operator [](int index) => _list[index];
->>>>>>> aa672d61
 
   /// Whether [item] is in the collection.
   bool contains(T item) => _set.contains(item);
