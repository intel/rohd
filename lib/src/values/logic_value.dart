--- conflicted
+++ resolved
@@ -299,9 +299,10 @@
 
   /// Returns the `i`th bit of this [LogicValue]
   ///
-  /// The [index] provided can be positive or negative. For positive [index], the
-  /// indexing is performed from front of the LogicValue. For negative [index],
-  /// the indexing started from last index and goes to front.
+  /// The [index] provided can be positive or negative. For positive [index],
+  /// the indexing is performed from front of the LogicValue.
+  /// For negative [index], the indexing started from last index and
+  /// goes to front.
   /// Note: the [index] value must follow, -width <= [index] < width
   ///
   /// ```dart
@@ -313,7 +314,7 @@
   /// ```
   ///
   LogicValue operator [](int index) {
-    var modifiedIndex = (index < 0) ? width + index : index;
+    final modifiedIndex = (index < 0) ? width + index : index;
     if (modifiedIndex >= width || modifiedIndex < 0) {
       throw IndexError(index, this, 'LogicValueIndexOutOfRange',
           'Index out of range: $modifiedIndex (=$index).', width);
@@ -331,9 +332,8 @@
   /// Returns a subset [LogicValue].  It is inclusive of [startIndex], exclusive
   /// of [endIndex].
   ///
-<<<<<<< HEAD
-  /// [startIndex] must come before the [endIndex] on position. If [startIndex] and [endIndex] are equal, then a
-  /// zero-width value is returned.
+  /// [startIndex] must come before the [endIndex] on position. If [startIndex]
+  /// and [endIndex] are equal, then a zero-width value is returned.
   /// Negative/Positive index values are allowed. (The negative indexing starts from the end=[width]-1)
   ///
   /// ```dart [TODO]
@@ -345,13 +345,10 @@
   /// LogicValue.ofString('0101').getRange(0, 7);   // Error - bad inputs end > length-1
   /// ```
   ///
-=======
-  /// [startIndex] must be less than [endIndex]. If [startIndex] and [endIndex]
-  /// are equal, then a zero-width value is returned.
->>>>>>> aa672d61
   LogicValue getRange(int startIndex, int endIndex) {
-    var modifiedStartIndex = (startIndex < 0) ? width + startIndex : startIndex;
-    var modifiedEndIndex = (endIndex < 0) ? width + endIndex : endIndex;
+    final modifiedStartIndex =
+        (startIndex < 0) ? width + startIndex : startIndex;
+    final modifiedEndIndex = (endIndex < 0) ? width + endIndex : endIndex;
     // TODO: modifiedEndIndex must not be less than or equal to start Index
     if (modifiedEndIndex < modifiedStartIndex) {
       throw Exception(
@@ -359,11 +356,13 @@
     }
     if (modifiedEndIndex > width) {
       throw Exception(
-          'End $modifiedEndIndex(=$endIndex) must be less than width ($width).');
+          'End $modifiedEndIndex(=$endIndex) must be less than width'
+          ' ($width).');
     }
     if (modifiedStartIndex < 0) {
       throw Exception(
-          'Start $modifiedStartIndex(=$startIndex) must be greater than or equal to 0.');
+          'Start $modifiedStartIndex(=$startIndex) must be greater than or '
+          'equal to 0.');
     }
     return _getRange(modifiedStartIndex, modifiedEndIndex);
   }
@@ -377,9 +376,8 @@
   /// Accesses a subset of this [LogicValue] from [startIndex] to [endIndex],
   /// both inclusive.
   ///
-<<<<<<< HEAD
-  /// If [endIndex] is less than [startIndex], the returned value will be reversed relative
-  /// to the original value.
+  /// If [endIndex] is less than [startIndex], the returned value will be
+  /// reversed relative to the original value.
   ///
   /// ```dart [TODO]
   /// LogicValue.ofString('xz01').slice(2, 1);    // equals(LogicValue.ofString('z0'))
@@ -388,13 +386,10 @@
   /// LogicValue.ofString('xz01').slice(-3, -1);  // equals(LogicValue.ofString('0zx'))
   /// LogicValue.ofString('xz01').slice(-2, -2);  // equals(LogicValue.ofString('z'))
   /// ```
-=======
-  /// If [endIndex] is less than [startIndex], the returned value will be
-  /// reversed relative to the original value.
->>>>>>> aa672d61
   LogicValue slice(int endIndex, int startIndex) {
-    var modifiedStartIndex = (startIndex < 0) ? width + startIndex : startIndex;
-    var modifiedEndIndex = (endIndex < 0) ? width + endIndex : endIndex;
+    final modifiedStartIndex =
+        (startIndex < 0) ? width + startIndex : startIndex;
+    final modifiedEndIndex = (endIndex < 0) ? width + endIndex : endIndex;
     if (modifiedStartIndex <= modifiedEndIndex) {
       return getRange(modifiedStartIndex, modifiedEndIndex + 1);
     } else {
