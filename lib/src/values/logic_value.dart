--- conflicted
+++ resolved
@@ -928,7 +928,6 @@
     ].swizzle();
   }
 
-<<<<<<< HEAD
   ///compare two LogicValues values for some bits, but not all bits.
   bool equalsWithDontCare(LogicValue other) {
     if (width == other.width) {
@@ -943,7 +942,8 @@
     } else {
       return false;
     }
-=======
+  }
+
   /// Returns new [LogicValue] replicated [multiplier] times. An exception will
   /// be thrown in case the multiplier is <1
   LogicValue replicate(int multiplier) {
@@ -952,7 +952,6 @@
     }
 
     return LogicValue.of(List.filled(multiplier, this));
->>>>>>> 36ffc752
   }
 }
 
