// Copyright (C) 2021-2023 Intel Corporation
// SPDX-License-Identifier: BSD-3-Clause
//
// logic_values.dart
// Definitions for a set of logical values of any width
//
// 2021 August 2
// Author: Max Korbel <max.korbel@intel.com>

part of 'values.dart';

/// Deprecated: use [LogicValue] instead.
@Deprecated('Use `LogicValue` instead.'
    '  `LogicValues` and `LogicValue` have been merged into one type.')
typedef LogicValues = LogicValue;

/// An immutable 4-value representation of an arbitrary number of bits.
///
/// Each bit of [LogicValue] can be represented as a [LogicValue]
/// of `0`, `1`, `x` (contention), or `z` (floating).
///
/// [LogicValue] is unsigned.
@immutable
abstract class LogicValue implements Comparable<LogicValue> {
  /// The number of bits in an int.
  // ignore: constant_identifier_names
  static const int _INT_BITS = 64;

  /// Logical value of `0`.
  static const LogicValue zero = _FilledLogicValue(_LogicValueEnum.zero, 1);

  /// Logical value of `1`.
  static const LogicValue one = _FilledLogicValue(_LogicValueEnum.one, 1);

  /// Logical value of `x`.
  static const LogicValue x = _FilledLogicValue(_LogicValueEnum.x, 1);

  /// Logical value of `z`.
  static const LogicValue z = _FilledLogicValue(_LogicValueEnum.z, 1);

  /// A zero-width value.
  static const LogicValue empty = _FilledLogicValue(_LogicValueEnum.zero, 0);

  /// The number of bits in this `LogicValue`.
  final int width;

  /// The number of bits in this `LogicValue`.
  @Deprecated('Use `width` instead.')
  int get length => width;

  const LogicValue._(this.width)
      : assert(width >= 0, 'Width must be greater than or equal to 0.');

  /// Converts `bool` [value] to a valid [LogicValue] with 1 bits either
  /// one or zero.
  // ignore: avoid_positional_boolean_parameters
  static LogicValue ofBool(bool value) => value ? one : zero;

  /// Converts `bool` [value] to a valid [LogicValue] with 1 bits either
  /// one or zero.
  @Deprecated('Use `ofBool` instead.')
  // ignore: avoid_positional_boolean_parameters
  static LogicValue fromBool(bool value) => ofBool(value);

  /// Converts `int` [value] to a valid [LogicValue] with [width] number
  /// of bits.
  ///
  /// [width] must be greater than or equal to 0.
  static LogicValue ofInt(int value, int width) => width > _INT_BITS
      ? _bigLogicValueOrFilled(
          BigInt.from(value).toUnsigned(_INT_BITS), BigInt.zero, width)
      : _smallLogicValueOrFilled(value, 0, width);

  /// Converts `int` [value] to a valid [LogicValue] with [width]
  /// number of bits.
  ///
  /// [width] must be greater than or equal to 0.
  @Deprecated('Use `ofInt` instead.')
  static LogicValue fromInt(int value, int width) => ofInt(value, width);

  /// Converts `BigInt` [value] to a valid [LogicValue] with [width]
  /// number of bits.
  ///
  /// [width] must be greater than or equal to 0.
  static LogicValue ofBigInt(BigInt value, int width) => width > _INT_BITS
      ? _bigLogicValueOrFilled(value, BigInt.zero, width)
      : _smallLogicValueOrFilled(value.toIntUnsigned(width), 0, width);

  /// Converts `BigInt` [value] to a valid [LogicValue] with [width]
  /// number of bits.
  ///
  /// [width] must be greater than or equal to 0.
  @Deprecated('Use `ofBigInt` instead.')
  static LogicValue fromBigInt(BigInt value, int width) =>
      ofBigInt(value, width);

  /// Constructs a [LogicValue] with the [width] number of bits, where every
  /// bit has the same value of [fill].
  ///
  /// [width] must be greater than or equal to 0.  [fill] must be 1 bit.
  static LogicValue filled(int width, LogicValue fill) =>
      _FilledLogicValue(fill._enum, width);

  /// Gets the [_LogicValueEnum] for single-bit [LogicValue]s.
  _LogicValueEnum get _enum {
    if (width != 1) {
      throw Exception(
          'Cannot convert value of width $width to a single bit value.');
    }
    return this == LogicValue.one
        ? _LogicValueEnum.one
        : this == LogicValue.zero
            ? _LogicValueEnum.zero
            : this == LogicValue.x
                ? _LogicValueEnum.x
                : this == LogicValue.z
                    ? _LogicValueEnum.z
                    : throw Exception('Failed to convert.');
  }

  /// Creates a [LogicValue] of [val] using [of], but attempts to infer the
  /// width that would fit [val] automatically.
  ///
  /// Only accepts [val]s of types [int], [BigInt], and [LogicValue].
  ///
  /// The width of negative numbers cannot be inferred and an exception will
  /// be thrown.
  static LogicValue ofInferWidth(dynamic val) {
    int width;
    if (val is int) {
      if (val < 0) {
        throw LogicValueConstructionException(
            'Cannot infer width of a negative int.');
      } else {
        width = val.bitLength;
      }
    } else if (val is BigInt) {
      if (val.isNegative) {
        throw LogicValueConstructionException(
            'Cannot infer width of a negative BigInt.');
      } else {
        width = val.bitLength;
      }
    } else if (val is LogicValue) {
      width = val.width;
    } else {
      throw UnsupportedTypeException(val, [int, BigInt, LogicValue]);
    }

    return LogicValue.of(val, width: width);
  }

  /// Constructs a [LogicValue] from [val] which could be of a variety of types.
  ///
  /// Supported types include [String], [bool], [int], [BigInt], [LogicValue],
  /// and [Iterable<LogicValue>].
  ///
  /// If [fill] is set, then all bits of the returned value will be set to
  /// [val]. If the [val] is not representable as a single bit of information,
  /// then setting [fill] will throw an [Exception].
  ///
  /// If the [width] can be inferred from the type (e.g. [String], [LogicValue],
  /// [Iterable<LogicValue>]), then [width] does not need to be provided.
  /// If [width] is provided and does not match an inferred width, then [width]
  /// is used.
  /// If a [width] cannot be inferred, then it is required, or else it will
  /// throw an [Exception].
  /// If [val] does not fit in a specified [width], then the returned value will
  /// be truncated.
  /// [bool]s will infer a default width of `1`, but it can be overridden.
  /// Invalid 1-bit [val]s will always be [fill]ed even if [fill] is `false`,
  /// but will default to a width of 1 unless [width] is specified.
  static LogicValue of(dynamic val, {bool fill = false, int? width}) {
    if (val is int) {
      if (width == null) {
        throw LogicValueConstructionException(
            '`width` must be provided for `int`.');
      }

      if (fill) {
        return LogicValue.filled(
            width,
            val == 0
                ? LogicValue.zero
                : val == 1
                    ? LogicValue.one
                    : throw LogicValueConstructionException(
                        '`int` can only can fill 0 or 1, but saw $val.'));
      } else {
        return LogicValue.ofInt(val, width);
      }
    } else if (val is BigInt) {
      if (width == null) {
        throw LogicValueConstructionException(
            '`width` must be provided for `BigInt`.');
      }

      if (fill) {
        return LogicValue.filled(
            width,
            val == BigInt.zero
                ? LogicValue.zero
                : val == BigInt.one
                    ? LogicValue.one
                    : throw LogicValueConstructionException(
                        '`BigInt` can only fill 0 or 1, but saw $val.'));
      } else {
        return LogicValue.ofBigInt(val, width);
      }
    } else if (val is bool) {
      width ??= 1;

      if (fill) {
        return LogicValue.filled(width, val ? LogicValue.one : LogicValue.zero);
      }
      return LogicValue.ofInt(val ? 1 : 0, width);
    } else if (val is LogicValue) {
      if (fill && val.width != 1) {
        throw LogicValueConstructionException(
            'Only 1-bit `LogicValue`s can be filled');
      }

      if (val.width == 1 && (!val.isValid || fill)) {
        if (!val.isValid) {
          // ignore: parameter_assignments
          width ??= 1;
        }
        if (width == null) {
          throw LogicValueConstructionException(
              'Filled `LogicValue` $val must have provided a width.');
        }
        return LogicValue.filled(width, val);
      } else {
        if (val.width == width || width == null) {
          return val;
        } else if (width < val.width) {
          return val.getRange(0, width);
        } else {
          return val.zeroExtend(width);
        }
      }
    } else if (val is String) {
      if (fill && val.length != 1) {
        throw LogicValueConstructionException(
            'Only 1-bit values can be filled');
      }

      if (val.length == 1 && (val == 'x' || val == 'z' || fill)) {
        if (val == 'x' || val == 'z') {
          // ignore: parameter_assignments
          width ??= 1;
        }
        if (width == null) {
          throw LogicValueConstructionException(
              'Filled `String` $val must have provided a width.');
        }
        return LogicValue.filled(width, LogicValue.ofString(val));
      } else {
        if (val.length == width || width == null) {
          return LogicValue.ofString(val);
        } else if (width < val.length) {
          return LogicValue.ofString(val.substring(0, width));
        } else {
          return LogicValue.ofString(val).zeroExtend(width);
        }
      }
    } else if (val is Iterable<LogicValue>) {
      if (fill && val.length != 1) {
        throw LogicValueConstructionException(
            'Only 1-bit values can be filled');
      }

      if (val.length == 1 &&
          (val.first == LogicValue.x || val.first == LogicValue.z || fill)) {
        if (!val.first.isValid) {
          // ignore: parameter_assignments
          width ??= 1;
        }
        if (width == null) {
          throw LogicValueConstructionException(
              'Filled `Iterable<LogicValue>` $val must have provided a width.');
        }
        return LogicValue.filled(width, val.first);
      } else {
        if (val.length == width || width == null) {
          return LogicValue.ofIterable(val);
        } else if (width < val.length) {
          return LogicValue.ofIterable(val).getRange(0, width);
        } else {
          return LogicValue.ofIterable(val).zeroExtend(width);
        }
      }
    } else if (val == null) {
      throw LogicValueConstructionException('Cannot construct from `null`.');
    } else {
      throw UnsupportedTypeException(
          val, [LogicValue, int, BigInt, bool, String, Iterable<LogicValue>]);
    }
  }

  /// Constructs a [LogicValue] from [it].
  ///
  /// The order of the created [LogicValue] will be such that the `i`th entry in
  /// [it] corresponds to the `i`th group of bits.  That is, the 0th element of
  /// [it] will be the least significant chunk of bits of the returned
  /// [LogicValue].  Bits within each element of [it] are kept in the same
  /// order as they were originally.
  ///
  /// For example:
  /// ```dart
  /// var it = [LogicValue.zero, LogicValue.x, LogicValue.ofString('01xz')];
  /// var lv = LogicValue.of(it);
  /// print(lv); // This prints `6'b01xzx0`
  /// ```
  static LogicValue ofIterable(Iterable<LogicValue> it) {
    var smallBuffer = LogicValue.empty;
    var fullResult = LogicValue.empty;

    // shift small chunks in together before shifting BigInt's, since
    // shifting BigInt's is expensive
    for (final lv in it) {
      final lvPlusSmall = lv.width + smallBuffer.width;
      if (lvPlusSmall <= _INT_BITS) {
        smallBuffer = lv._concatenate(smallBuffer);
      } else {
        // only put 64-bit chunks onto `fullResult`, rest onto `smallBuffer`
        final upperBound =
            _INT_BITS * (lvPlusSmall ~/ _INT_BITS) - smallBuffer.width;
        fullResult = lv
            .getRange(0, upperBound)
            ._concatenate(smallBuffer)
            ._concatenate(fullResult);
        smallBuffer = lv.getRange(upperBound, lv.width);
      }

      assert(smallBuffer.width <= _INT_BITS,
          'Keep smallBuffer small to meet invariants and efficiency');
    }

    // grab what's left
    return smallBuffer._concatenate(fullResult);
  }

  /// Appends [other] to the least significant side of `this`.
  ///
  /// The new value will have `this`'s current value shifted left by
  /// the width of [other].
  LogicValue _concatenate(LogicValue other) {
    if (other.width == 0) {
      // ignore: avoid_returning_this
      return this;
    } else if (width == 0) {
      return other;
    }

    final newWidth = width + other.width;

    if (this is _FilledLogicValue &&
        other is _FilledLogicValue &&
        other[0] == this[0]) {
      // can keep it filled
      return _FilledLogicValue(other._value, newWidth);
    } else if (newWidth > LogicValue._INT_BITS) {
      // BigInt's only
      return _BigLogicValue(_bigIntValue << other.width | other._bigIntValue,
          _bigIntInvalid << other.width | other._bigIntInvalid, newWidth);
    } else {
      // int's ok
      return _SmallLogicValue(_intValue << other.width | other._intValue,
          _intInvalid << other.width | other._intInvalid, newWidth);
    }
  }

  /// Returns `_value` in the form of a [BigInt].
  BigInt get _bigIntValue;

  /// Returns `_invalid` in the form of a [BigInt].
  BigInt get _bigIntInvalid;

  /// Returns `_value` in the form of an [int].
  int get _intValue;

  /// Returns `_invalid` in the form of an [int].
  int get _intInvalid;

  /// Constructs a [LogicValue] from [it].
  ///
  /// The order of the created [LogicValue] will be such that the `i`th entry
  /// in [it] corresponds to the `i`th bit.  That is, the 0th element of [it]
  /// will be the 0th bit of the returned [LogicValue].
  ///
  /// ```dart
  /// var it = [LogicValue.zero, LogicValue.x, LogicValue.one];
  /// var lv = LogicValue.from(it);
  /// print(lv); // This prints `3b'1x0`
  /// ```
  @Deprecated('Use `of` instead.')
  static LogicValue from(Iterable<LogicValue> it) => ofIterable(it);

  /// Returns true if bits in [x] are all 0
  static bool _bigIntIs0(BigInt x, int width) =>
      (x & _BigLogicValue._maskOfWidth(width)) == BigInt.zero;

  /// Returns true if bits in [x] are all 1
  static bool _bigIntIs1s(BigInt x, int width) =>
      (x & _BigLogicValue._maskOfWidth(width)) ==
      _BigLogicValue._maskOfWidth(width);

  /// Returns true if bits in [x] are all 0
  static bool _intIs0(int x, int width) =>
      x & _SmallLogicValue._maskOfWidth(width) == 0;

  /// Returns true if bits in [x] are all 1
  static bool _intIs1s(int x, int width) =>
      x & _SmallLogicValue._maskOfWidth(width) ==
      _SmallLogicValue._maskOfWidth(width);

  /// Returns a [String] representing the `_value` to be used by implementations
  /// relying on `_value` and `_invalid`.
  static String _valueString(String stringRepresentation) =>
      stringRepresentation.replaceAllMapped(
          RegExp('[xz]'), (m) => m[0] == 'x' ? '0' : '1');

  /// Returns a [String] representing the `_invalid` to be used by
  /// implementations relying on `_value` and `_invalid`.
  static String _invalidString(String stringRepresentation) =>
      stringRepresentation.replaceAllMapped(
          RegExp('[1xz]'), (m) => m[0] == '1' ? '0' : '1');

  /// Converts a binary [String] representation of a [LogicValue] into a
  /// [LogicValue].
  ///
  /// The [stringRepresentation] should only contain bit values (e.g. no `0b`
  /// at the start). The order of the created [LogicValue] will be such that
  /// the `i`th character in [stringRepresentation] corresponds to the
  /// `length - i - 1`th bit.  That is, the last character of
  /// [stringRepresentation] will be the 0th bit of the returned [LogicValue].
  ///
  /// ```dart
  /// var stringRepresentation = '1x0';
  /// var lv = LogicValue.ofString(stringRepresentation);
  /// print(lv); // This prints `3b'1x0`
  /// ```
  static LogicValue ofString(String stringRepresentation) {
    if (stringRepresentation.isEmpty) {
      return const _FilledLogicValue(_LogicValueEnum.zero, 0);
    }

    if (stringRepresentation.contains(RegExp('[^01xz]'))) {
      throw LogicValueConstructionException(
          'Invalid characters found, must only contain 0, 1, x, and z.');
    }

    final valueString = _valueString(stringRepresentation);
    final invalidString = _invalidString(stringRepresentation);
    final width = stringRepresentation.length;

    if (width <= _INT_BITS) {
      final value = _unsignedBinaryParse(valueString);
      final invalid = _unsignedBinaryParse(invalidString);
      return _smallLogicValueOrFilled(value, invalid, width);
    } else {
      final value = BigInt.parse(valueString, radix: 2);
      final invalid = BigInt.parse(invalidString, radix: 2);
      return _bigLogicValueOrFilled(value, invalid, width);
    }
  }

  /// Returns either a [_BigLogicValue] or a [_FilledLogicValue] based on
  /// [value], [invalid], and [width].
  ///
  /// Only use if [width] > [_INT_BITS].
  static LogicValue _bigLogicValueOrFilled(
      BigInt value, BigInt invalid, int width) {
    assert(width > _INT_BITS, 'Should only be used for big values');

    return _filledIfPossible(
          _bigIntIs1s(value, width),
          _bigIntIs0(value, width),
          _bigIntIs1s(invalid, width),
          _bigIntIs0(invalid, width),
          width,
        ) ??
        _BigLogicValue(value, invalid, width);
  }

  /// Returns either a [_BigLogicValue] or a [_FilledLogicValue] based on
  /// [value], [invalid], and [width].
  ///
  /// Only use if [width] <= [_INT_BITS].
  static LogicValue _smallLogicValueOrFilled(
      int value, int invalid, int width) {
    assert(width <= _INT_BITS, 'Should only be used for small values');

    return _filledIfPossible(
          _intIs1s(value, width),
          _intIs0(value, width),
          _intIs1s(invalid, width),
          _intIs0(invalid, width),
          width,
        ) ??
        _SmallLogicValue(value, invalid, width);
  }

  /// Constructs a [_FilledLogicValue] based on whether `value` and `invalid`
  /// are all 1's or all 0's.  If it's not possible to represent the value
  /// as filled, it will return `null`.
  static LogicValue? _filledIfPossible(
      bool value1s, bool value0, bool invalid1s, bool invalid0, int width) {
    if (value0) {
      if (invalid0) {
        return LogicValue.filled(width, LogicValue.zero);
      } else if (invalid1s) {
        return LogicValue.filled(width, LogicValue.x);
      }
    } else if (value1s) {
      if (invalid0) {
        return LogicValue.filled(width, LogicValue.one);
      } else if (invalid1s) {
        return LogicValue.filled(width, LogicValue.z);
      }
    }
    return null;
  }

  /// Converts a binary [String] representation of a [LogicValue] into a
  /// [LogicValue].
  ///
  /// The [stringRepresentation] should only contain bit values (e.g. no `0b`
  /// at the start). The order of the created [LogicValue] will be such that
  /// the `i`th character in [stringRepresentation] corresponds to the
  /// `length - i - 1`th bit.  That is, the last character of
  /// [stringRepresentation] will be the 0th bit of the returned [LogicValue].
  ///
  /// ```dart
  /// var stringRepresentation = '1x0';
  /// var lv = LogicValue.fromString(stringRepresentation);
  /// print(lv); // This prints `3b'1x0`
  /// ```
  @Deprecated('Use `ofString` instead.')
  static LogicValue fromString(String stringRepresentation) =>
      ofString(stringRepresentation);

  /// Returns true iff the width and all bits of `this` are equal to [other].
  @override
  bool operator ==(Object other) {
    if (other is! LogicValue) {
      return false;
    }
    if (other.width != width) {
      return false;
    }
    return _equals(other);
  }

  /// Returns true iff all bits of `this` are equal to [other].
  bool _equals(Object other);

  @override
  int get hashCode => _hashCode;
  int get _hashCode;

  /// Returns a this [LogicValue] as a [List<LogicValue>] where every element
  /// is 1 bit.
  ///
  /// The order of the created [List] will be such that the `i`th entry of it
  /// corresponds to the `i`th bit.  That is, the 0th element of the list will
  /// be the 0th bit of this [LogicValue].
  ///
  /// ```dart
  /// var lv = LogicValue.ofString('1x0');
  /// var it = lv.toList();
  /// print(lv); // This prints `[1'h0, 1'bx, 1'h1]`
  /// ```
  List<LogicValue> toList() =>
      List<LogicValue>.generate(width, (index) => this[index])
          .toList(growable: false);

  /// Converts this [LogicValue] to a binary [String], including a decorator at
  /// the front in SystemVerilog style.
  ///
  /// The first digits before the `b` (for binary) or `h` (for hex) are the
  /// width of the value.  If [includeWidth] is set to false, then the width of
  /// the bus and decorator will not be included in the generated String and
  /// it will print in binary.
  ///
  /// ```dart
  /// var lv = LogicValue.ofString('1x0');
  /// print(lv); // This prints `3b'1x0`
  /// ```
  @override
  String toString({bool includeWidth = true}) {
    if (isValid && includeWidth) {
      // for ==_INT_BITS, still use BigInt so we don't get negatives
      final hexValue = width >= _INT_BITS
          ? toBigInt().toUnsigned(width).toRadixString(16)
          : toInt().toRadixString(16);
      return "$width'h$hexValue";
    } else {
      return [
        if (includeWidth) "$width'b",
        ...List<String>.generate(width, (index) => this[index]._bitString())
            .reversed
      ].join();
    }
  }

  /// Compares this to `other`.
  ///
  /// Returns a negative number if `this` is less than `other`, zero if they are
  /// equal, and a positive number if `this` is greater than `other`.
  ///
  /// It will throw an exception if `this` or [other] is not [isValid] or for
  /// non-equal `LogicValue` [width].
  @override
  int compareTo(Object other) {
    if (other is! LogicValue) {
      throw Exception('Input must be of type LogicValue ');
    }

    if (!isValid) {
      throw InvalidValueOperationException(this, 'Comparison');
    }

    if (!other.isValid) {
      throw InvalidValueOperationException(other, 'Comparison');
    }

    if (other.width != width) {
      throw ValueWidthMismatchException(this, other);
    }

    if (width > _INT_BITS || other.width > _INT_BITS) {
      final a = toBigInt();
      final b = other.toBigInt();
      final valueZero = BigInt.zero;

      if ((a < valueZero && b < valueZero) ||
          (a >= valueZero && b >= valueZero)) {
        return a.compareTo(b);
      } else if (a < valueZero && b >= valueZero) {
        return 1;
      } else {
        return -1;
      }
    } else {
      final a = toInt();
      final b = other.toInt();
      const valueZero = 0;

      if ((a < valueZero && b < valueZero) ||
          (a >= valueZero && b >= valueZero)) {
        return a.compareTo(b);
      } else if (a < valueZero && b >= valueZero) {
        return 1;
      } else {
        return -1;
      }
    }
  }

  String _bitString() {
    if (width != 1) {
      throw Exception(
          'Cannot convert value of width $width to a single bit value.');
    }
    return this == LogicValue.x
        ? 'x'
        : this == LogicValue.z
            ? 'z'
            : this == LogicValue.one
                ? '1'
                : '0';
  }

  /// Returns the `i`th bit of this [LogicValue]
  ///
  /// The [index] provided can be positive or negative. For positive [index],
  /// the indexing is performed from front of the LogicValue.
  /// For negative [index], the indexing started from last index and
  /// goes to front.
  /// Note: the [index] value must follow, -[width] <= [index] < [width]
  ///
  /// ```dart
  /// LogicValue.ofString('1111')[2];  // == LogicValue.one
  /// LogicValue.ofString('0111')[-1]; // == LogicValue.zero
  /// LogicValue.ofString('0100')[-2]; // == LogicValue.one
  /// LogicValue.ofString('0101')[-5]; // Error - out of range
  /// LogicValue.ofString('0101')[10]; // Error - out of range
  /// ```
  ///
  LogicValue operator [](int index) {
    final modifiedIndex = IndexUtilities.wrapIndex(index, width);

    return _getIndex(modifiedIndex);
  }

  /// Returns the `i`th bit of this [LogicValue].  Performs no boundary checks.
  LogicValue _getIndex(int index);

  /// Returns a new [LogicValue] with the order of all bits in the reverse order
  /// of this [LogicValue]
  LogicValue get reversed;

  /// Returns a subset [LogicValue].  It is inclusive of [startIndex], exclusive
  /// of [endIndex].
  ///
  /// [startIndex] must come before the [endIndex] on position. If [startIndex]
  /// and [endIndex] are equal, then a zero-width value is returned.
  /// Both negative and positive index values are allowed. Negative indexing
  /// starts from the end=[width]-1.
  ///
  /// If [endIndex] is not provided, [width] of the [LogicValue] will
  /// be used as the default values which assign it to the last index.
  ///
  /// ```dart
  /// LogicValue.ofString('0101').getRange(0, 2);  // LogicValue.ofString('01')
  /// LogicValue.ofString('0101').getRange(1, -2); // LogicValue.zero
  /// LogicValue.ofString('0101').getRange(-3, 4); // LogicValue.ofString('010')
  /// LogicValue.ofString('0101').getRange(1);     // LogicValue.ofString('010')
  ///
  /// // Error - negative end index and start > end! start must be less than end
  /// LogicValue.ofString('0101').getRange(-1, -2);
  ///
  /// // Error - bad inputs start > end
  /// LogicValue.ofString('0101').getRange(2, 1);
  ///
  /// // Error - bad inputs end > length-1
  /// LogicValue.ofString('0101').getRange(0, 7);
  /// ```
  ///
  LogicValue getRange(int startIndex, [int? endIndex]) {
    endIndex ??= width;

    final modifiedStartIndex =
        IndexUtilities.wrapIndex(startIndex, width, allowWidth: true);
    final modifiedEndIndex =
        IndexUtilities.wrapIndex(endIndex, width, allowWidth: true);

    IndexUtilities.validateRange(modifiedStartIndex, modifiedEndIndex);

    return _getRange(modifiedStartIndex, modifiedEndIndex);
  }

  /// Returns a subset [LogicValue].  It is inclusive of [start], exclusive of
  /// [end]. Performs no boundary checks.
  ///
  /// If [start] and [end] are equal, then a zero-width signal is returned.
  LogicValue _getRange(int start, int end);

  /// Accesses a subset of this [LogicValue] from [startIndex] to [endIndex],
  /// both inclusive.
  ///
  /// If [endIndex] is less than [startIndex], the returned value will be
  /// reversed relative to the original value.
  ///
  /// ```dart
  /// LogicValue.ofString('xz01').slice(2, 1);    // LogicValue.ofString('z0')
  /// LogicValue.ofString('xz01').slice(-2, -3);  // LogicValue.ofString('z0')
  /// LogicValue.ofString('xz01').slice(1, 3);    // LogicValue.ofString('0zx')
  /// LogicValue.ofString('xz01').slice(-3, -1);  // LogicValue.ofString('0zx')
  /// LogicValue.ofString('xz01').slice(-2, -2);  // LogicValue.ofString('z')
  /// ```
  LogicValue slice(int endIndex, int startIndex) {
    final modifiedStartIndex = IndexUtilities.wrapIndex(startIndex, width);
    final modifiedEndIndex = IndexUtilities.wrapIndex(endIndex, width);

    if (modifiedStartIndex <= modifiedEndIndex) {
      return getRange(modifiedStartIndex, modifiedEndIndex + 1);
    } else {
      return getRange(modifiedEndIndex, modifiedStartIndex + 1).reversed;
    }
  }

  /// Converts a pair of `_value` and `_invalid` into a [LogicValue].
  LogicValue _bitsToLogicValue(bool bitValue, bool bitInvalid) => bitInvalid
      ? (bitValue ? LogicValue.z : LogicValue.x)
      : (bitValue ? LogicValue.one : LogicValue.zero);

  /// True iff all bits are `0` or `1`, not a single `x` or `z`.
  bool get isValid;

  /// True iff all bits are `z`.
  bool get isFloating;

  /// The current active value of this, if it has width 1, as a [LogicValue].
  ///
  /// Throws an Exception if width is not 1.
  @Deprecated('Check `width` separately to see if single-bit.')
  // ignore: avoid_returning_this
  LogicValue get bit {
    if (width != 1) {
      throw Exception('Width must be 1, but was $width.');
    }
    // ignore: avoid_returning_this
    return this;
  }

  /// Converts valid a [LogicValue] to an [int].
  ///
  /// Throws an `Exception` if not [isValid] or the value doesn't fit in
  /// an [int].
  int toInt();

  /// Converts valid a [LogicValue] to an [int].
  ///
  /// Throws an `Exception` if not [isValid].
  BigInt toBigInt();

  /// Converts a valid logical value to a boolean.
  ///
  /// Throws an exception if the value is invalid.
  bool toBool() {
    if (!isValid) {
      throw Exception('Cannot convert value "$this" to bool');
    }
    if (width != 1) {
      throw Exception('Only single bit values can be converted to a bool,'
          ' but found width $width in $this');
    }
    return this == LogicValue.one;
  }

  /// Returns a new [LogicValue] with every bit inverted.
  ///
  /// All invalid bits (`x` or `z`) are converted to `x`.
  LogicValue operator ~();

  /// Bitwise AND operation.
  LogicValue operator &(LogicValue other) =>
      _twoInputBitwiseOp(other, (a, b) => a._and2(b));

  /// Bitwise OR operation.
  LogicValue operator |(LogicValue other) =>
      _twoInputBitwiseOp(other, (a, b) => a._or2(b));

  /// Bitwise XOR operation.
  LogicValue operator ^(LogicValue other) =>
      _twoInputBitwiseOp(other, (a, b) => a._xor2(b));

  /// Bitwise AND operation.  No width comparison.
  LogicValue _and2(LogicValue other);

  /// Bitwise OR operation.  No width comparison.
  LogicValue _or2(LogicValue other);

  /// Bitwise XOR operation.  No width comparison.
  LogicValue _xor2(LogicValue other);

  LogicValue _twoInputBitwiseOp(
      LogicValue other, LogicValue Function(LogicValue, LogicValue) op) {
    if (width != other.width) {
      throw Exception('Widths must match, but found $this and $other');
    }
    if (other is _FilledLogicValue && this is! _FilledLogicValue) {
      return op(other, this);
    }
    return op(this, other);
  }

  /// Unary AND operation.
  ///
  /// Returns `1` iff all bits are `1`.
  /// Returns `x` iff all bits are either `1` or invalid.
  /// Returns `0` otherwise.
  LogicValue and();

  /// Unary OR operation.
  ///
  /// Returns `1` iff any bit is `1`.
  /// Returns `x` iff all bits are either `0` or invalid.
  /// Returns `0` otherwise.
  LogicValue or();

  /// Unary XOR operation.
  ///
  /// Returns `x` if any bit is invalid.
  LogicValue xor();

  /// Addition operation.
  ///
  // ignore: avoid_dynamic_calls
  LogicValue operator +(dynamic other) => _doMath(other, (a, b) => a + b);

  /// Subtraction operation.
  ///
  // ignore: avoid_dynamic_calls
  LogicValue operator -(dynamic other) => _doMath(other, (a, b) => a - b);

  /// Multiplication operation.
  ///
  // ignore: avoid_dynamic_calls
  LogicValue operator *(dynamic other) => _doMath(other, (a, b) => a * b);

  /// Division operation.
  ///
  // ignore: avoid_dynamic_calls
  LogicValue operator /(dynamic other) => _doMath(other, (a, b) => a ~/ b);

  /// Modulo operation.
  ///
  // ignore: avoid_dynamic_calls
  LogicValue operator %(dynamic other) => _doMath(other, (a, b) => a % b);

  /// Ceil of log base 2 operation.
  ///
  /// Returns ceil of log base 2 of valid input.
  /// Returns `x` if any bit of input is invalid.
  LogicValue clog2() => _doUnaryMath(_clog2);

  /// Executes mathematical operations on single [LogicValue]
  ///
  /// Handles invalid input and do proper type conversion to required types
  LogicValue _doUnaryMath(dynamic Function(dynamic a, int width) op) {
    if (!isValid) {
      return LogicValue.filled(width, LogicValue.x);
    }
<<<<<<< HEAD
    if (width > _INT_BITS) {
=======
    if (this is BigInt ||
        this is _BigLogicValue ||
        (this is _FilledLogicValue && width > _INT_BITS)) {
>>>>>>> 2ef187eb
      final a = toBigInt();
      return LogicValue.ofBigInt(op(a, width) as BigInt, width);
    } else {
      final a = toInt();
      return LogicValue.ofInt(op(a, width) as int, width);
    }
  }

  /// Ceil of log base 2 Operation
  ///
  /// Input [a] will be either of type [int] or [BigInt].
  /// Returns ceil of log base 2 of [a]  having same type as of input [a].
  static dynamic _clog2(dynamic a, int width) {
    if (a is int) {
      return a < 0 ? width : (a - 1).bitLength;
    }

    if (a is BigInt) {
      return a < BigInt.zero
          ? BigInt.from(width)
          : BigInt.from((a - BigInt.one).bitLength);
    }
  }

  /// Executes mathematical operations between two [LogicValue]s.
  ///
  /// Handles width and bounds checks as well as proper conversion between
  /// different types of representation.
  LogicValue _doMath(dynamic other, dynamic Function(dynamic a, dynamic b) op) {
    if (!(other is int || other is LogicValue || other is BigInt)) {
      throw UnsupportedTypeException(other, [int, LogicValue, BigInt]);
    }

    if (other is LogicValue && other.width != width) {
      throw ValueWidthMismatchException(this, other);
    }

    if (!isValid) {
      return LogicValue.filled(width, LogicValue.x);
    }

    if (other is LogicValue && !other.isValid) {
      return LogicValue.filled(other.width, LogicValue.x);
    }

    if (width > _INT_BITS || (other is LogicValue && other.width > _INT_BITS)) {
      final a = toBigInt();
      final b = other is BigInt
          ? other
          : other is int
              ? BigInt.from(other).toUnsigned(_INT_BITS)
              : other is LogicValue
                  ? other.toBigInt()
                  : throw Exception(
                      'Unexpected big type: ${other.runtimeType}.');
      return LogicValue.ofBigInt(op(a, b) as BigInt, width);
    } else {
      final a = toInt();
      final b = other is int ? other : (other as LogicValue).toInt();
      return LogicValue.ofInt(op(a, b) as int, width);
    }
  }

  /// Equal-to operation.
  ///
  /// This is different from [==] because it returns a [LogicValue] instead
  /// of a [bool].  It does a logical comparison of the two values, rather
  /// than exact equality.  For example, if one of the two values is invalid,
  /// [eq] will return `x`.
  LogicValue eq(dynamic other) => _doCompare(other, (a, b) => a == b);

  /// Not equal-to operation.
  ///
  /// This is different from != operator because it returns a [LogicValue]
  /// instead of a [bool]. It does a logical comparison of the two values,
  /// rather than exact inequality.  For example, if one of the two values is
  /// invalid, [neq] will return `x`.
  LogicValue neq(dynamic other) => _doCompare(other, (a, b) => a != b);

  /// Power operation.
  ///
  /// This will return a [LogicValue] of some input 'base' to the power of other
  /// input [exponent]. If one of the two input values is invalid, [pow] will
  /// return ‘x’ of input size width.
  LogicValue pow(dynamic exponent) => _doMath(exponent, _powerOperation);

  /// Less-than operation.
  ///
  LogicValue operator <(dynamic other) =>
      // ignore: avoid_dynamic_calls
      _doCompare(other, (a, b) => (a < b) as bool);

  /// Greater-than operation.
  ///
  LogicValue operator >(dynamic other) =>
      // ignore: avoid_dynamic_calls
      _doCompare(other, (a, b) => (a > b) as bool);

  /// Less-than-or-equal operation.
  ///
  LogicValue operator <=(dynamic other) =>
      // ignore: avoid_dynamic_calls
      _doCompare(other, (a, b) => (a <= b) as bool);

  /// Greater-than-or-equal operation.
  ///
  LogicValue operator >=(dynamic other) =>
      // ignore: avoid_dynamic_calls
      _doCompare(other, (a, b) => (a >= b) as bool);

  /// Power operation.
  ///
  /// Both inputs [base] and [exponent] are either of type [int] or [BigInt].
  /// Returns [base] raise to the power [exponent] of same input type else
  /// it will throw an exception.
  dynamic _powerOperation(dynamic base, dynamic exponent) {
    if ((base is int) && (exponent is int)) {
      return math.pow(base, exponent);
    }
    if ((base is BigInt) && (exponent is BigInt)) {
      if (base == BigInt.one) {
        return BigInt.one;
      } else if (base == BigInt.zero && exponent > BigInt.zero) {
        return BigInt.zero;
      } else if (!exponent.isValidInt) {
        throw InvalidTruncationException(
            "BigInt (${exponent.bitLength} bits) won't fit in "
            'int ($_INT_BITS bits)');
      } else {
        return base.pow(exponent.toInt());
      }
    }
  }

  /// Executes comparison operations between two [LogicValue]s.
  ///
  /// Handles width and bounds checks as well as proper conversion between
  /// different types of representation.
  LogicValue _doCompare(dynamic other, bool Function(dynamic a, dynamic b) op) {
    if (!(other is int || other is LogicValue || other is BigInt)) {
      throw UnsupportedTypeException(other, [int, LogicValue, BigInt]);
    }

    if (other is LogicValue && other.width != width) {
      throw ValueWidthMismatchException(this, other);
    }

    if (!isValid) {
      return LogicValue.x;
    }
    if (other is LogicValue && !other.isValid) {
      return LogicValue.x;
    }

    dynamic a;
    dynamic b;
    if (width > _INT_BITS || (other is LogicValue && other.width > _INT_BITS)) {
      a = toBigInt();
      b = other is BigInt
          ? other
          : other is int
              ? BigInt.from(other).toUnsigned(_INT_BITS)
              : other is LogicValue
                  ? other.toBigInt()
                  : throw Exception(
                      'Unexpected big type: ${other.runtimeType}.');
    } else {
      if (width < _INT_BITS) {
        a = toInt();
        b = other is int ? other : (other as LogicValue).toInt();
      } else {
        // Here we now know: width == _INT_BITS
        final ai = toInt();
        final bi = other is int ? other : (other as LogicValue).toInt();
        if ((ai < 0) || (bi < 0)) {
          final abig = LogicValue.ofBigInt(BigInt.from(ai), _INT_BITS + 1);
          final bbig = LogicValue.ofBigInt(BigInt.from(bi), _INT_BITS + 1);
          return abig._doCompare(bbig, op);
        }
      }
    }
    return op(a, b) ? LogicValue.one : LogicValue.zero;
  }

  /// Arithmetic right-shift operation.
  LogicValue operator >>(dynamic shamt) =>
      _shift(shamt, _ShiftType.arithmeticRight);

  /// Logical left-shift operation.
  LogicValue operator <<(dynamic shamt) => _shift(shamt, _ShiftType.left);

  /// Logical right-shift operation.
  LogicValue operator >>>(dynamic shamt) => _shift(shamt, _ShiftType.right);

  /// Performs a shift by a huge amount (more than [width]).
  LogicValue _shiftHuge(_ShiftType direction) {
    if (direction == _ShiftType.arithmeticRight &&
        this[-1] != LogicValue.zero) {
      return LogicValue.filled(
          width, this[-1].isValid ? LogicValue.one : LogicValue.x);
    } else {
      return LogicValue.filled(width, LogicValue.zero);
    }
  }

  /// Performs shift operations in the specified direction
  LogicValue _shift(dynamic shamt, _ShiftType direction) {
    if (width == 0) {
      // ignore: avoid_returning_this
      return this;
    }

    var shamtNum = shamt;
    if (shamt is LogicValue) {
      if (!shamt.isValid) {
        return LogicValue.filled(width, LogicValue.x);
      }

      if (shamt.width > _INT_BITS) {
        shamtNum = shamt.toBigInt();
      } else {
        shamtNum = shamt.toInt();
      }
    }

    int shamtInt;
    if (shamtNum is int) {
      shamtInt = shamtNum;
    } else if (shamtNum is BigInt) {
      if (shamtNum >= BigInt.from(width)) {
        // if the shift amount is huge, we can still calculate it
        return _shiftHuge(direction);
      }

      assert(
          shamtNum <= BigInt.from(-1).toUnsigned(_INT_BITS),
          'It should not be possible for the shift amount to be less '
          'than the width, but more than fits in an int.');

      assert(shamtNum.isValidInt,
          'Should have returned already if it does not fit.');

      shamtInt = shamtNum.toInt();
    } else {
      throw UnsupportedTypeException(shamt, [int, BigInt, LogicValue]);
    }

    if (shamtInt < 0) {
      // since we're limited in width to 2^(_INT_BITS-1) (must be positive),
      // we know that any negative shift amount must quality as "huge"
      return _shiftHuge(direction);
    }

    if (shamtInt == 0) {
      return this;
    }

    if (shamtInt >= width) {
      return _shiftHuge(direction);
    }

    switch (direction) {
      case _ShiftType.left:
        return _shiftLeft(shamtInt);
      case _ShiftType.right:
        return _shiftRight(shamtInt);
      case _ShiftType.arithmeticRight:
        return _shiftArithmeticRight(shamtInt);
    }
  }

  /// Logical right-shift operation by an [int].
  LogicValue _shiftRight(int shamt);

  /// Logical left-shift operation by an [int].
  LogicValue _shiftLeft(int shamt);

  /// Arithmetic right-shift operation by an [int].
  LogicValue _shiftArithmeticRight(int shamt);

  static void _assertSingleBit(LogicValue value) {
    if (value.width != 1) {
      throw Exception('Expected a single-bit value but found $value.');
    }
  }

  /// Returns true iff the transition represents a positive edge.
  ///
  /// Only returns true from 0 -> 1.  If [previousValue] or [newValue] is
  /// invalid, an Exception will be thrown, unless [ignoreInvalid] is set
  /// to `true`.
  static bool isPosedge(LogicValue previousValue, LogicValue newValue,
      {bool ignoreInvalid = false}) {
    _assertSingleBit(previousValue);
    _assertSingleBit(newValue);

    if (!ignoreInvalid && (!previousValue.isValid | !newValue.isValid)) {
      throw Exception(
          'Edge detection on invalid value from $previousValue to $newValue.');
    }
    return previousValue == LogicValue.zero && newValue == LogicValue.one;
  }

  /// Returns true iff the transition represents a negative edge.
  ///
  /// Only returns true from 1 -> 0.  If [previousValue] or [newValue] is
  /// invalid, an Exception will be thrown, unless [ignoreInvalid] is set
  /// to `true`.
  static bool isNegedge(LogicValue previousValue, LogicValue newValue,
      {bool ignoreInvalid = false}) {
    _assertSingleBit(previousValue);
    _assertSingleBit(newValue);

    if (!ignoreInvalid && (!previousValue.isValid | !newValue.isValid)) {
      throw Exception(
          'Edge detection on invalid value from $previousValue to $newValue');
    }
    return previousValue == LogicValue.one && newValue == LogicValue.zero;
  }

  /// Returns a new [LogicValue] with width [newWidth] where the most
  /// significant bits for indices beyond the original [width] are set
  /// to [fill].
  ///
  /// The [newWidth] must be greater than or equal to the current width or an
  /// exception will be thrown. [fill] must be a single bit ([width]=1).
  LogicValue extend(int newWidth, LogicValue fill) {
    if (newWidth < width) {
      throw Exception(
          'New width $newWidth must be greater than or equal to width $width.');
    }
    if (fill.width != 1) {
      throw Exception('The fill must be 1 bit, but got $fill.');
    }
    return [
      LogicValue.filled(newWidth - width, fill),
      this,
    ].swizzle();
  }

  /// Returns a new [LogicValue] with width [newWidth] where new bits added are
  /// zeros as the most significant bits.
  ///
  /// The [newWidth] must be greater than or equal to the current width or an
  /// exception will be thrown.
  LogicValue zeroExtend(int newWidth) => extend(newWidth, LogicValue.zero);

  /// Returns a new [LogicValue] with width [newWidth] where new bits added are
  /// sign bits as the most significant bits.  The sign is determined using
  /// two's complement, so it takes the most significant bit of the original
  /// value and extends with that.
  ///
  /// The [newWidth] must be greater than or equal to the current width or an
  /// exception will be thrown.
  LogicValue signExtend(int newWidth) => extend(newWidth, this[width - 1]);

  /// Returns a copy of this [LogicValue] with the bits starting from
  /// [startIndex] up until [startIndex] + [update]`.width` set to [update]
  /// instead of their original value.
  ///
  /// The return value will be the same [width].  An exception will be thrown if
  /// the position of the [update] would cause an overrun past the [width].
  LogicValue withSet(int startIndex, LogicValue update) {
    if (startIndex + update.width > width) {
      throw Exception(
          'Width of updatedValue $update at startIndex $startIndex would'
          ' overrun the width of the original ($width).');
    }

    return [
      getRange(startIndex + update.width, width),
      update,
      getRange(0, startIndex),
    ].swizzle();
  }

  /// Checks if `this` is equal to [other], except ignoring bits of
  /// which are not valid.
  ///
  /// Returns `true` if each bit of `this` which [isValid] is equal
  /// to each bit of [other] which [isValid].
  ///
  /// For example:
  /// ```dart
  /// // Returns false
  /// LogicValue.ofString('1010xz').equalsWithDontCare(
  ///   LogicValue.ofString('10111x'));
  ///
  /// // Returns true
  /// LogicValue.ofString('10x111').equalsWithDontCare(
  ///   LogicValue.ofString('10111x'));
  ///
  /// // Returns false
  /// LogicValue.ofString('10x1z1').equalsWithDontCare(
  ///   LogicValue.ofString('10101x'));
  /// ```
  bool equalsWithDontCare(LogicValue other) {
    if (width == other.width) {
      for (var i = 0; i < width; i++) {
        if (!this[i].isValid || !other[i].isValid) {
          continue;
        } else if (this[i] != other[i]) {
          return false;
        }
      }
      return true;
    } else {
      return false;
    }
  }

  /// Returns new [LogicValue] replicated [multiplier] times.
  ///
  /// An exception will be thrown in case the multiplier is <1.
  LogicValue replicate(int multiplier) {
    if (multiplier < 1) {
      throw InvalidMultiplierException(multiplier);
    }

    return LogicValue.ofIterable(List.filled(multiplier, this));
  }
}

/// Enum for direction of shift
enum _ShiftType { left, right, arithmeticRight }

/// Converts a binary [String] representation to a binary [int].
///
/// Ignores all '_' in the provided binary.
int bin(String s) => _unsignedBinaryParse(s.replaceAll('_', ''));

/// Parses [source] as a binary integer, similarly to [int.parse].
///
/// If [source] interpreted as a positive signed integer would be larger than
/// the maximum allowed by [int], then [int.parse] will throw an exception. This
/// function will instead properly interpret it as an unsigned integer.
int _unsignedBinaryParse(String source) {
  final val = int.tryParse(source, radix: 2);
  if (val != null) {
    return val;
  } else {
    return BigInt.parse(source, radix: 2).toIntUnsigned(source.length);
  }
}

/// Enum for a [LogicValue]'s value.
enum _LogicValueEnum {
  /// A value of 0.
  zero,

  /// A value of 1.
  one,

  /// A value of X (contention).
  x,

  /// A value of Z (floating).
  z;

  bool get isValid => this == zero || this == one;
}<|MERGE_RESOLUTION|>--- conflicted
+++ resolved
@@ -915,13 +915,7 @@
     if (!isValid) {
       return LogicValue.filled(width, LogicValue.x);
     }
-<<<<<<< HEAD
     if (width > _INT_BITS) {
-=======
-    if (this is BigInt ||
-        this is _BigLogicValue ||
-        (this is _FilledLogicValue && width > _INT_BITS)) {
->>>>>>> 2ef187eb
       final a = toBigInt();
       return LogicValue.ofBigInt(op(a, width) as BigInt, width);
     } else {
