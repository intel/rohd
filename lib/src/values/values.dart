--- conflicted
+++ resolved
@@ -3,11 +3,7 @@
 
 library values;
 
-<<<<<<< HEAD
-import 'dart:math';
-=======
 import 'dart:math' as math;
->>>>>>> 63b0dd27
 
 import 'package:meta/meta.dart';
 import 'package:rohd/rohd.dart';
