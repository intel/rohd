--- conflicted
+++ resolved
@@ -468,15 +468,12 @@
   /// [Sequential].
   final bool allowMultipleAssignments;
 
-<<<<<<< HEAD
   /// Indicates whether provided `reset` signals should be treated as an async
   /// reset. If no `reset` is provided, this will have no effect.
   final bool asyncReset;
 
   /// Constructs a [Sequential] single-triggered by [clk].
-=======
   /// Constructs a [Sequential] single-triggered by the positive edge of [clk].
->>>>>>> a5dc0de6
   ///
   /// If `reset` is provided, then all signals driven by this block will be
   /// conditionally reset when the signal is high. The default reset value is to
@@ -517,13 +514,10 @@
   /// reset. If a signal is in `resetValues` but not driven by any other
   /// [Conditional] in this block, it will be driven to the specified reset
   /// value.
-<<<<<<< HEAD
   ///
   /// If [asyncReset] is true, the [reset] signal (if provided) will be treated
   /// as an async reset. If [asyncReset] is false, the reset signal will be
   /// treated as synchronous.
-=======
->>>>>>> a5dc0de6
   Sequential.multi(
     List<Logic> posedgeTriggers,
     super._conditionals, {
@@ -532,18 +526,19 @@
     this.asyncReset = false,
     super.name = 'sequential',
     this.allowMultipleAssignments = true,
-<<<<<<< HEAD
-  }) : super(reset: reset) {
-    if (clks.isEmpty) {
-=======
     List<Logic> negedgeTriggers = const [],
   }) {
     _registerInputTriggers(posedgeTriggers, isPosedge: true);
     _registerInputTriggers(negedgeTriggers, isPosedge: false);
 
     if (_triggers.isEmpty) {
->>>>>>> a5dc0de6
       throw IllegalConfigurationException('Must provide at least one clock.');
+    }
+
+    //TODO: trash cleanup
+    if (reset != null) {
+      _clks.add(_assignedDriverToInputMap[reset]!);
+      _preTickClkValues.add(null);
     }
 
     _setup();
@@ -567,16 +562,6 @@
               trigger),
           isPosedge: isPosedge));
     }
-<<<<<<< HEAD
-
-    if (reset != null) {
-      _clks.add(_assignedDriverToInputMap[reset]!);
-      _preTickClkValues.add(null);
-    }
-
-    _setup();
-=======
->>>>>>> a5dc0de6
   }
 
   /// A map from input [Logic]s to the values that should be used for
