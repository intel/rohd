--- conflicted
+++ resolved
@@ -174,7 +174,6 @@
   }
 }
 
-<<<<<<< HEAD
 class ParentModuleWithStructsContainingPorts extends Module {
   ParentModuleWithStructsContainingPorts(Logic x) {
     x = addInput('x', x);
@@ -201,7 +200,9 @@
     LogicStructure(name: 'BADNAMEI', [inp]) ^
         LogicStructure(name: 'BADNAMEIO', [io]);
     LogicStructure(name: 'BADNAMEO1', [out1]) ^ Const(1) ^ inp;
-=======
+  }
+}
+
 class ParentModuleWithPackingSubModuleOutput extends Module {
   ParentModuleWithPackingSubModuleOutput(
     Logic x,
@@ -216,7 +217,6 @@
   ChildModuleWithPackingOutput(Logic x) {
     x = addInput('x', x);
     x ^ myOut.packed.xor();
->>>>>>> 42f4f27d
   }
 }
 
@@ -273,7 +273,6 @@
     SimCompare.checkIverilogVector(mod, vectors);
   });
 
-<<<<<<< HEAD
   test('structure containing ports naming properly', () async {
     final mod = ParentModuleWithStructsContainingPorts(Logic());
     await mod.build();
@@ -292,13 +291,13 @@
     expect(
         sv, contains(RegExp(r'^\s*output logic out2[,\s]*$', multiLine: true)));
     expect(sv, contains(RegExp(r'^\s*inout wire io[,\s]*$', multiLine: true)));
-=======
+  });
+
   test('packed struct output inside and outside of module', () async {
     final mod = ParentModuleWithPackingSubModuleOutput(Logic());
 
     // just building will detect if there was a bad reuse of packed
     await mod.build();
->>>>>>> 42f4f27d
   });
 
   group('const typed ports', () {
