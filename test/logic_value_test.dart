--- conflicted
+++ resolved
@@ -1071,7 +1071,96 @@
           equals(LogicValue.filled(0, LogicValue.zero).hashCode));
     });
   });
-<<<<<<< HEAD
+  group('Utility operations', () {
+    test('clog2 operation', () {
+      expect(
+          // int
+          LogicValue.ofInt(0, 8).clog2(),
+          equals(LogicValue.ofInt(0, 8)));
+      expect(
+          // int
+          LogicValue.ofInt(1, 32).clog2(),
+          equals(LogicValue.ofInt(0, 32)));
+      expect(
+          // int
+          LogicValue.ofInt(2, 16).clog2(),
+          equals(LogicValue.ofInt(1, 16)));
+      expect(
+          // int
+          LogicValue.ofInt(3, 32).clog2(),
+          equals(LogicValue.ofInt(2, 32)));
+      expect(
+          // int
+          LogicValue.ofInt(16, 64).clog2(),
+          equals(LogicValue.ofInt(4, 64)));
+      expect(
+          // int
+          LogicValue.ofInt(17, 64).clog2(),
+          equals(LogicValue.ofInt(5, 64)));
+      expect(
+          // int
+          LogicValue.ofInt(-1 >>> 1, 64).clog2(),
+          equals(LogicValue.ofInt(63, 64)));
+      expect(
+          //  BigInt
+          LogicValue.ofBigInt(BigInt.zero, 128).clog2(),
+          equals(LogicValue.ofBigInt(BigInt.zero, 128)));
+      expect(
+          //  BigInt
+          LogicValue.ofBigInt(BigInt.one, 128).clog2(),
+          equals(LogicValue.ofBigInt(BigInt.zero, 128)));
+      expect(
+          //  BigInt
+          LogicValue.ofBigInt(
+                  BigInt.parse('100000000000000000000000000000000'), 128)
+              .clog2(),
+          equals(LogicValue.ofBigInt(BigInt.from(107), 128)));
+      expect(
+          //  BigInt
+          LogicValue.ofBigInt(BigInt.from(3), 32).clog2(),
+          equals(LogicValue.ofBigInt(BigInt.from(2), 32)));
+      expect(
+          // binary string
+          LogicValue.ofString('000100').clog2(),
+          equals(LogicValue.ofString('000010')));
+      expect(
+          // x involved in binary string
+          LogicValue.ofString('00x0').clog2(),
+          equals(LogicValue.ofString('xxxx')));
+
+      //Negative Int
+      expect(LogicValue.ofInt(-128, 8).clog2().toInt(), 7);
+      expect(LogicValue.ofInt(-127, 8).clog2().toInt(), 8);
+
+      expect(LogicValue.ofInt(-128, 64).clog2().toInt(), 64);
+      expect(LogicValue.ofInt(-127, 64).clog2().toInt(), 64);
+      expect(LogicValue.ofInt(-1, 64).clog2().toInt(), 64);
+
+      expect(LogicValue.ofInt(-32768, 16).clog2().toInt(), 15);
+      expect(LogicValue.ofInt(-32767, 16).clog2().toInt(), 16);
+      expect(LogicValue.ofInt(-1, 16).clog2().toInt(), 16);
+
+      expect(LogicValue.ofInt(-2147483648, 32).clog2().toInt(), 31);
+      expect(LogicValue.ofInt(-2147483647, 32).clog2().toInt(), 32);
+      expect(LogicValue.ofInt(-1, 32).clog2().toInt(), 32);
+
+      //Negative BigInt
+      expect(
+          LogicValue.ofBigInt(
+                  BigInt.parse('-170141183460469231731687303715884105728'), 128)
+              .clog2()
+              .toBigInt(),
+          BigInt.from(127));
+      expect(
+          LogicValue.ofBigInt(
+                  BigInt.parse('-170141183460469231731687303715884105727'), 128)
+              .clog2()
+              .toBigInt(),
+          BigInt.from(128));
+      expect(LogicValue.ofBigInt(BigInt.from(-1), 128).clog2().toBigInt(),
+          BigInt.from(128));
+    });
+  });
 
   group('random value generation ', () {
     test('should throw exception when max is not int or BigInt.', () {
@@ -1161,96 +1250,6 @@
         expect(lvRand.toBigInt(), isA<BigInt>());
         expect(lvRandMax.toBigInt(), lessThan(maxValBigIntlv.toBigInt()));
       }
-=======
-  group('Utility operations', () {
-    test('clog2 operation', () {
-      expect(
-          // int
-          LogicValue.ofInt(0, 8).clog2(),
-          equals(LogicValue.ofInt(0, 8)));
-      expect(
-          // int
-          LogicValue.ofInt(1, 32).clog2(),
-          equals(LogicValue.ofInt(0, 32)));
-      expect(
-          // int
-          LogicValue.ofInt(2, 16).clog2(),
-          equals(LogicValue.ofInt(1, 16)));
-      expect(
-          // int
-          LogicValue.ofInt(3, 32).clog2(),
-          equals(LogicValue.ofInt(2, 32)));
-      expect(
-          // int
-          LogicValue.ofInt(16, 64).clog2(),
-          equals(LogicValue.ofInt(4, 64)));
-      expect(
-          // int
-          LogicValue.ofInt(17, 64).clog2(),
-          equals(LogicValue.ofInt(5, 64)));
-      expect(
-          // int
-          LogicValue.ofInt(-1 >>> 1, 64).clog2(),
-          equals(LogicValue.ofInt(63, 64)));
-      expect(
-          //  BigInt
-          LogicValue.ofBigInt(BigInt.zero, 128).clog2(),
-          equals(LogicValue.ofBigInt(BigInt.zero, 128)));
-      expect(
-          //  BigInt
-          LogicValue.ofBigInt(BigInt.one, 128).clog2(),
-          equals(LogicValue.ofBigInt(BigInt.zero, 128)));
-      expect(
-          //  BigInt
-          LogicValue.ofBigInt(
-                  BigInt.parse('100000000000000000000000000000000'), 128)
-              .clog2(),
-          equals(LogicValue.ofBigInt(BigInt.from(107), 128)));
-      expect(
-          //  BigInt
-          LogicValue.ofBigInt(BigInt.from(3), 32).clog2(),
-          equals(LogicValue.ofBigInt(BigInt.from(2), 32)));
-      expect(
-          // binary string
-          LogicValue.ofString('000100').clog2(),
-          equals(LogicValue.ofString('000010')));
-      expect(
-          // x involved in binary string
-          LogicValue.ofString('00x0').clog2(),
-          equals(LogicValue.ofString('xxxx')));
-
-      //Negative Int
-      expect(LogicValue.ofInt(-128, 8).clog2().toInt(), 7);
-      expect(LogicValue.ofInt(-127, 8).clog2().toInt(), 8);
-
-      expect(LogicValue.ofInt(-128, 64).clog2().toInt(), 64);
-      expect(LogicValue.ofInt(-127, 64).clog2().toInt(), 64);
-      expect(LogicValue.ofInt(-1, 64).clog2().toInt(), 64);
-
-      expect(LogicValue.ofInt(-32768, 16).clog2().toInt(), 15);
-      expect(LogicValue.ofInt(-32767, 16).clog2().toInt(), 16);
-      expect(LogicValue.ofInt(-1, 16).clog2().toInt(), 16);
-
-      expect(LogicValue.ofInt(-2147483648, 32).clog2().toInt(), 31);
-      expect(LogicValue.ofInt(-2147483647, 32).clog2().toInt(), 32);
-      expect(LogicValue.ofInt(-1, 32).clog2().toInt(), 32);
-
-      //Negative BigInt
-      expect(
-          LogicValue.ofBigInt(
-                  BigInt.parse('-170141183460469231731687303715884105728'), 128)
-              .clog2()
-              .toBigInt(),
-          BigInt.from(127));
-      expect(
-          LogicValue.ofBigInt(
-                  BigInt.parse('-170141183460469231731687303715884105727'), 128)
-              .clog2()
-              .toBigInt(),
-          BigInt.from(128));
-      expect(LogicValue.ofBigInt(BigInt.from(-1), 128).clog2().toBigInt(),
-          BigInt.from(128));
->>>>>>> f3e12bf4
     });
   });
 }