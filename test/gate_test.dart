--- conflicted
+++ resolved
@@ -419,13 +419,7 @@
             {'index_output': LogicValue.zero})
       ];
       await SimCompare.checkFunctionalVector(gtm, vectors);
-<<<<<<< HEAD
-      final simResult = SimCompare.iverilogVector(gtm, vectors);
-=======
-      final simResult = SimCompare.iverilogVector(
-          gtm.generateSynth(), gtm.runtimeType.toString(), vectors,
-          signalToWidthMap: {'original': 1, 'index': 8, 'index_output': 1});
->>>>>>> 07b23620
+      final simResult = SimCompare.iverilogVector(gtm, vectors);
       expect(simResult, equals(true));
     });
 
