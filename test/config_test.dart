// Copyright (C) 2022-2023 Intel Corporation
// SPDX-License-Identifier: BSD-3-Clause
//
// version_hash_dumper_test.dart
// Tests to verify if ROHD configuration being output to
// the generation of system verilog.
//
// 2022 December 1
// Author: Yao Jing Quek <yao.jing.quek@intel.com>

import 'dart:io';
import 'package:rohd/rohd.dart';
import 'package:rohd/src/utilities/config.dart';
import 'package:rohd/src/utilities/web.dart';
import 'package:test/test.dart';
import 'package:yaml/yaml.dart';
import 'wave_dumper_test.dart';

class SimpleModule extends Module {
  SimpleModule(Logic a, Logic b) {
    a = addInput('a', a);
    b = addInput('b', b);
    final c = addOutput('c');

    Combinational([
      If(a, then: [c < a], orElse: [c < b])
    ]);
  }
}

void main() async {
  if (!kIsWeb) {
    test(
        'should return true if rohd version is similar'
        ' in both pubspec.yaml and config class.', () async {
      final yamlText = File('./pubspec.yaml').readAsStringSync();
      final yaml = loadYaml(yamlText) as Map;

      expect(Config.version, equals(yaml['version']));
    });
  }

  test('should contains ROHD version number when sv is generated.', () async {
    const version = Config.version;

    final mod = SimpleModule(Logic(), Logic());
    await mod.build();

    final sv = mod.generateSynth();

    expect(sv, contains(version));
  });

  if (!kIsWeb) {
    test('should contains ROHD version number when wavedumper is generated.',
        () async {
      const version = Config.version;

      final mod = SimpleModule(Logic(), Logic());
      await mod.build();

      const dumpName = 'simplemodule';

      createTemporaryDump(mod, dumpName);

      await Simulator.run();

      final vcdContents =
          await File(temporaryDumpPath(dumpName)).readAsString();
      expect(vcdContents, contains(version));

<<<<<<< HEAD
    deleteTemporaryDump(dumpName);
  });

  test('should update the vscode readme version', () async {
    const version = Config.version;

    final file = File('vs_code/README.md');
    final contents = await file.readAsString();

    expect(contents.contains(version), true);
  });
=======
      deleteTemporaryDump(dumpName);
    });
  }
>>>>>>> 5db4b7c5
}<|MERGE_RESOLUTION|>--- conflicted
+++ resolved
@@ -69,21 +69,7 @@
           await File(temporaryDumpPath(dumpName)).readAsString();
       expect(vcdContents, contains(version));
 
-<<<<<<< HEAD
-    deleteTemporaryDump(dumpName);
-  });
-
-  test('should update the vscode readme version', () async {
-    const version = Config.version;
-
-    final file = File('vs_code/README.md');
-    final contents = await file.readAsString();
-
-    expect(contents.contains(version), true);
-  });
-=======
       deleteTemporaryDump(dumpName);
     });
   }
->>>>>>> 5db4b7c5
 }