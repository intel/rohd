/// Copyright (C) 2021 Intel Corporation
/// SPDX-License-Identifier: BSD-3-Clause
///
/// conditionals_test.dart
/// Unit tests for conditional calculations (e.g. always_comb, always_ff)
///
/// 2021 May 7
/// Author: Max Korbel <max.korbel@intel.com>
///
import 'package:rohd/rohd.dart';
import 'package:rohd/src/exceptions/conditionals/conditional_exceptions.dart';
import 'package:rohd/src/exceptions/sim_compare/sim_compare_exceptions.dart';
import 'package:rohd/src/utilities/simcompare.dart';
import 'package:test/test.dart';

class LoopyCombModule extends Module {
  Logic get a => input('a');
  Logic get x => output('x');
  LoopyCombModule(Logic a) : super(name: 'loopycombmodule') {
    a = addInput('a', a);
    final x = addOutput('x');

    Combinational([
      x < a,
      x < ~x,
    ]);
  }
}

class CaseModule extends Module {
  CaseModule(Logic a, Logic b) : super(name: 'casemodule') {
    a = addInput('a', a);
    b = addInput('b', b);
    final c = addOutput('c');
    final d = addOutput('d');
    final e = addOutput('e');

    Combinational([
      Case(
          [b, a].swizzle(),
          [
            CaseItem(Const(LogicValue.ofString('01')), [c < 1, d < 0]),
            CaseItem(Const(LogicValue.ofString('10')), [
              c < 1,
              d < 0,
            ]),
          ],
          defaultItem: [
            c < 0,
            d < 1,
          ],
          conditionalType: ConditionalType.unique),
      CaseZ(
          [b, a].rswizzle(),
          [
            CaseItem(Const(LogicValue.ofString('1z')), [
              e < 1,
            ])
          ],
          defaultItem: [
            e < 0,
          ],
          conditionalType: ConditionalType.priority)
    ]);
  }
}

class IfBlockModule extends Module {
  IfBlockModule(Logic a, Logic b) : super(name: 'ifblockmodule') {
    a = addInput('a', a);
    b = addInput('b', b);
    final c = addOutput('c');
    final d = addOutput('d');

    Combinational([
      IfBlock([
        Iff(a & ~b, [c < 1, d < 0]),
        ElseIf(b & ~a, [c < 1, d < 0]),
        Else([c < 0, d < 1])
      ])
    ]);
  }
}

class SingleIfBlockModule extends Module {
  SingleIfBlockModule(Logic a) : super(name: 'singleifblockmodule') {
    a = addInput('a', a);
    final c = addOutput('c');

    Combinational([
      IfBlock([
        Iff.s(a, c < 1),
      ])
    ]);
  }
}

class ElseIfBlockModule extends Module {
  ElseIfBlockModule(Logic a, Logic b) : super(name: 'ifblockmodule') {
    a = addInput('a', a);
    b = addInput('b', b);
    final c = addOutput('c');
    final d = addOutput('d');

    Combinational([
      IfBlock([
        ElseIf(a & ~b, [c < 1, d < 0]),
        ElseIf(b & ~a, [c < 1, d < 0]),
        Else([c < 0, d < 1])
      ])
    ]);
  }
}

class SingleElseIfBlockModule extends Module {
  SingleElseIfBlockModule(Logic a) : super(name: 'singleifblockmodule') {
    a = addInput('a', a);
    final c = addOutput('c');
    final d = addOutput('d');

    Combinational([
      IfBlock([
        ElseIf.s(a, c < 1),
        Else([c < 0, d < 1])
      ])
    ]);
  }
}

class CombModule extends Module {
  CombModule(Logic a, Logic b, Logic d) : super(name: 'combmodule') {
    a = addInput('a', a);
    b = addInput('b', b);
    final y = addOutput('y');
    final z = addOutput('z');
    final x = addOutput('x');

    d = addInput('d', d, width: d.width);
    final q = addOutput('q', width: d.width);

    Combinational([
      If(a, then: [
        y < a,
        z < b,
        x < a & b,
        q < d,
      ], orElse: [
        If(b, then: [
          y < b,
          z < a,
          q < 13,
        ], orElse: [
          y < 0,
          z < 1,
        ])
      ])
    ]);
  }
}

class SequentialModule extends Module {
  SequentialModule(Logic a, Logic b, Logic d) : super(name: 'ffmodule') {
    a = addInput('a', a);
    b = addInput('b', b);
    final y = addOutput('y');
    final z = addOutput('z');
    final x = addOutput('x');

    d = addInput('d', d, width: d.width);
    final q = addOutput('q', width: d.width);

    Sequential(SimpleClockGenerator(10).clk, [
      If(a, then: [
        q < d,
        y < a,
        z < b,
        x < ~x, // invert x when a
      ], orElse: [
        x < a, // reset x to a when not a
        If(b, then: [
          y < b,
          z < a
        ], orElse: [
          y < 0,
          z < 1,
        ])
      ])
    ]);
  }
}

<<<<<<< HEAD
class SignalRedrivenSequentialModule extends Module {
  SignalRedrivenSequentialModule(Logic a, Logic b, Logic d)
      : super(name: 'ffmodule') {
    a = addInput('a', a);
    b = addInput('b', b);

    final q = addOutput('q', width: d.width);
    d = addInput('d', d, width: d.width);

    final k = addOutput('k', width: 8);
    Sequential(SimpleClockGenerator(10).clk, [
      If(a, then: [
        k < k,
        q < k,
        q < d,
      ])
    ]);
=======
class SingleIfModule extends Module {
  SingleIfModule(Logic a) : super(name: 'combmodule') {
    a = addInput('a', a);

    final q = addOutput('q');

    Combinational(
      [
        If.s(a, q < 1),
      ],
    );
  }
}

class SingleIfOrElseModule extends Module {
  SingleIfOrElseModule(Logic a, Logic b) : super(name: 'combmodule') {
    a = addInput('a', a);
    b = addInput('b', b);

    final q = addOutput('q');
    final x = addOutput('x');

    Combinational(
      [
        If.s(a, q < 1, x < 1),
      ],
    );
>>>>>>> 2854676a
  }
}

void main() {
  tearDown(Simulator.reset);

  group('functional', () {
    test('conditional loopy comb', () async {
      final mod = LoopyCombModule(Logic());
      await mod.build();
      mod.a.put(1);
      expect(mod.x.value.toInt(), equals(0));
    });
  });

  group('simcompare', () {
    test('conditional comb', () async {
      final mod = CombModule(Logic(), Logic(), Logic(width: 10));
      await mod.build();
      final vectors = [
        Vector({'a': 0, 'b': 0, 'd': 5},
            {'y': 0, 'z': 1, 'x': LogicValue.x, 'q': LogicValue.x}),
        Vector({'a': 0, 'b': 1, 'd': 6},
            {'y': 1, 'z': 0, 'x': LogicValue.x, 'q': 13}),
        Vector({'a': 1, 'b': 0, 'd': 7}, {'y': 1, 'z': 0, 'x': 0, 'q': 7}),
        Vector({'a': 1, 'b': 1, 'd': 8}, {'y': 1, 'z': 1, 'x': 1, 'q': 8}),
      ];
      await SimCompare.checkFunctionalVector(mod, vectors);
      final simResult = SimCompare.iverilogVector(
          mod.generateSynth(), mod.runtimeType.toString(), vectors,
          signalToWidthMap: {'d': 10, 'q': 10});
      expect(simResult, equals(true));
    });

    test('iffblock comb', () async {
      final mod = IfBlockModule(Logic(), Logic());
      await mod.build();
      final vectors = [
        Vector({'a': 0, 'b': 0}, {'c': 0, 'd': 1}),
        Vector({'a': 0, 'b': 1}, {'c': 1, 'd': 0}),
        Vector({'a': 1, 'b': 0}, {'c': 1, 'd': 0}),
        Vector({'a': 1, 'b': 1}, {'c': 0, 'd': 1}),
      ];
      await SimCompare.checkFunctionalVector(mod, vectors);
      final simResult = SimCompare.iverilogVector(
          mod.generateSynth(), mod.runtimeType.toString(), vectors);
      expect(simResult, equals(true));
    });

    test('single iffblock comb', () async {
      final mod = SingleIfBlockModule(Logic());
      await mod.build();
      final vectors = [
        Vector({'a': 1}, {'c': 1}),
      ];
      await SimCompare.checkFunctionalVector(mod, vectors);
      final simResult = SimCompare.iverilogVector(
          mod.generateSynth(), mod.runtimeType.toString(), vectors);
      expect(simResult, equals(true));
    });

    test('elseifblock comb', () async {
      final mod = ElseIfBlockModule(Logic(), Logic());
      await mod.build();
      final vectors = [
        Vector({'a': 0, 'b': 0}, {'c': 0, 'd': 1}),
        Vector({'a': 0, 'b': 1}, {'c': 1, 'd': 0}),
        Vector({'a': 1, 'b': 0}, {'c': 1, 'd': 0}),
        Vector({'a': 1, 'b': 1}, {'c': 0, 'd': 1}),
      ];
      await SimCompare.checkFunctionalVector(mod, vectors);
      final simResult = SimCompare.iverilogVector(
          mod.generateSynth(), mod.runtimeType.toString(), vectors);
      expect(simResult, equals(true));
    });

    test('single elseifblock comb', () async {
      final mod = SingleElseIfBlockModule(Logic());
      await mod.build();
      final vectors = [
        Vector({'a': 1}, {'c': 1}),
        Vector({'a': 0}, {'c': 0, 'd': 1}),
      ];
      await SimCompare.checkFunctionalVector(mod, vectors);
      final simResult = SimCompare.iverilogVector(
          mod.generateSynth(), mod.runtimeType.toString(), vectors);
      expect(simResult, equals(true));
    });

    test('case comb', () async {
      final mod = CaseModule(Logic(), Logic());
      await mod.build();
      final vectors = [
        Vector({'a': 0, 'b': 0}, {'c': 0, 'd': 1, 'e': 0}),
        Vector({'a': 0, 'b': 1}, {'c': 1, 'd': 0, 'e': 0}),
        Vector({'a': 1, 'b': 0}, {'c': 1, 'd': 0, 'e': 1}),
        Vector({'a': 1, 'b': 1}, {'c': 0, 'd': 1, 'e': 1}),
      ];
      await SimCompare.checkFunctionalVector(mod, vectors);
      final simResult = SimCompare.iverilogVector(
          mod.generateSynth(), mod.runtimeType.toString(), vectors);
      expect(simResult, equals(true));
    });

    test('conditional ff', () async {
      final mod = SequentialModule(Logic(), Logic(), Logic(width: 8));
      await mod.build();
      final vectors = [
        Vector({'a': 1, 'd': 1}, {}),
        Vector({'a': 0, 'b': 0, 'd': 2}, {'q': 1}),
        Vector({'a': 0, 'b': 1, 'd': 3}, {'y': 0, 'z': 1, 'x': 0, 'q': 1}),
        Vector({'a': 1, 'b': 0, 'd': 4}, {'y': 1, 'z': 0, 'x': 0, 'q': 1}),
        Vector({'a': 1, 'b': 1, 'd': 5}, {'y': 1, 'z': 0, 'x': 1, 'q': 4}),
        Vector({}, {'y': 1, 'z': 1, 'x': 0, 'q': 5}),
      ];
      await SimCompare.checkFunctionalVector(mod, vectors);
      final simResult = SimCompare.iverilogVector(
          mod.generateSynth(), mod.runtimeType.toString(), vectors,
          signalToWidthMap: {'d': 8, 'q': 8});
      expect(simResult, equals(true));
    });

    test(
        'should return true on simcompare when '
        'execute if.s() for single if...else conditional without orElse.',
        () async {
      final mod = SingleIfModule(Logic());
      await mod.build();
      final vectors = [
        Vector({'a': 1}, {'q': 1}),
      ];
      await SimCompare.checkFunctionalVector(mod, vectors);
      final simResult = SimCompare.iverilogVector(
          mod.generateSynth(), mod.runtimeType.toString(), vectors);
      expect(simResult, equals(true));
    });

    test(
        'should return true on simcompare when '
        'execute if.s() for single if...else conditional with orElse.',
        () async {
      final mod = SingleIfOrElseModule(Logic(), Logic());
      await mod.build();
      final vectors = [
        Vector({'a': 1}, {'q': 1}),
        Vector({'a': 0}, {'x': 1}),
      ];
      await SimCompare.checkFunctionalVector(mod, vectors);
      final simResult = SimCompare.iverilogVector(
          mod.generateSynth(), mod.runtimeType.toString(), vectors);
      expect(simResult, equals(true));
    });
  });

  test(
      'should return SignalRedrivenException when there are multiple drivers '
      'for a flop.', () async {
    final mod =
        SignalRedrivenSequentialModule(Logic(), Logic(), Logic(width: 8));
    await mod.build();
    final vectors = [
      Vector({'a': 1, 'd': 1}, {}),
      Vector({'a': 0, 'b': 0, 'd': 2}, {'q': 1}),
    ];

    try {
      await SimCompare.checkFunctionalVector(mod, vectors);
      fail('Exception not thrown!');
    } on Exception catch (e) {
      expect(e.runtimeType, equals(SignalRedrivenException));
    }
  });

  test(
      'should return NonSupportedTypeException when '
      'simcompare expected output values has invalid runtime type. ', () async {
    final mod = SequentialModule(Logic(), Logic(), Logic(width: 8));
    await mod.build();
    final vectors = [
      Vector({'a': 1, 'd': 1}, {}),
      Vector({'a': 0, 'b': 0, 'd': 2}, {'q': 'invalid runtime type'}),
    ];

    try {
      await SimCompare.checkFunctionalVector(mod, vectors);
      fail('Exception not thrown!');
    } on Exception catch (e) {
      expect(e.runtimeType, equals(NonSupportedTypeException));
    }
  });
}<|MERGE_RESOLUTION|>--- conflicted
+++ resolved
@@ -189,7 +189,36 @@
   }
 }
 
-<<<<<<< HEAD
+class SingleIfModule extends Module {
+  SingleIfModule(Logic a) : super(name: 'combmodule') {
+    a = addInput('a', a);
+
+    final q = addOutput('q');
+
+    Combinational(
+      [
+        If.s(a, q < 1),
+      ],
+    );
+  }
+}
+
+class SingleIfOrElseModule extends Module {
+  SingleIfOrElseModule(Logic a, Logic b) : super(name: 'combmodule') {
+    a = addInput('a', a);
+    b = addInput('b', b);
+
+    final q = addOutput('q');
+    final x = addOutput('x');
+
+    Combinational(
+      [
+        If.s(a, q < 1, x < 1),
+      ],
+    );
+  }
+}
+
 class SignalRedrivenSequentialModule extends Module {
   SignalRedrivenSequentialModule(Logic a, Logic b, Logic d)
       : super(name: 'ffmodule') {
@@ -207,35 +236,6 @@
         q < d,
       ])
     ]);
-=======
-class SingleIfModule extends Module {
-  SingleIfModule(Logic a) : super(name: 'combmodule') {
-    a = addInput('a', a);
-
-    final q = addOutput('q');
-
-    Combinational(
-      [
-        If.s(a, q < 1),
-      ],
-    );
-  }
-}
-
-class SingleIfOrElseModule extends Module {
-  SingleIfOrElseModule(Logic a, Logic b) : super(name: 'combmodule') {
-    a = addInput('a', a);
-    b = addInput('b', b);
-
-    final q = addOutput('q');
-    final x = addOutput('x');
-
-    Combinational(
-      [
-        If.s(a, q < 1, x < 1),
-      ],
-    );
->>>>>>> 2854676a
   }
 }
 
@@ -355,37 +355,6 @@
       final simResult = SimCompare.iverilogVector(
           mod.generateSynth(), mod.runtimeType.toString(), vectors,
           signalToWidthMap: {'d': 8, 'q': 8});
-      expect(simResult, equals(true));
-    });
-
-    test(
-        'should return true on simcompare when '
-        'execute if.s() for single if...else conditional without orElse.',
-        () async {
-      final mod = SingleIfModule(Logic());
-      await mod.build();
-      final vectors = [
-        Vector({'a': 1}, {'q': 1}),
-      ];
-      await SimCompare.checkFunctionalVector(mod, vectors);
-      final simResult = SimCompare.iverilogVector(
-          mod.generateSynth(), mod.runtimeType.toString(), vectors);
-      expect(simResult, equals(true));
-    });
-
-    test(
-        'should return true on simcompare when '
-        'execute if.s() for single if...else conditional with orElse.',
-        () async {
-      final mod = SingleIfOrElseModule(Logic(), Logic());
-      await mod.build();
-      final vectors = [
-        Vector({'a': 1}, {'q': 1}),
-        Vector({'a': 0}, {'x': 1}),
-      ];
-      await SimCompare.checkFunctionalVector(mod, vectors);
-      final simResult = SimCompare.iverilogVector(
-          mod.generateSynth(), mod.runtimeType.toString(), vectors);
       expect(simResult, equals(true));
     });
   });
