/// Copyright (C) 2021 Intel Corporation
/// SPDX-License-Identifier: BSD-3-Clause
///
/// conditionals_test.dart
/// Unit tests for conditional calculations (e.g. always_comb, always_ff)
///
/// 2021 May 7
/// Author: Max Korbel <max.korbel@intel.com>
///
import 'package:rohd/rohd.dart';
import 'package:rohd/src/exceptions/conditionals/conditional_exceptions.dart';
import 'package:rohd/src/exceptions/sim_compare/sim_compare_exceptions.dart';
import 'package:rohd/src/utilities/simcompare.dart';
import 'package:test/test.dart';

class LoopyCombModule extends Module {
  Logic get a => input('a');
  Logic get x => output('x');
  LoopyCombModule(Logic a) : super(name: 'loopycombmodule') {
    a = addInput('a', a);
    final x = addOutput('x');

    Combinational([
      x < a,
      x < ~x,
    ]);
  }
}

class CaseModule extends Module {
  CaseModule(Logic a, Logic b) : super(name: 'casemodule') {
    a = addInput('a', a);
    b = addInput('b', b);
    final c = addOutput('c');
    final d = addOutput('d');
    final e = addOutput('e');

    Combinational([
      Case(
          [b, a].swizzle(),
          [
            CaseItem(Const(LogicValue.ofString('01')), [c < 1, d < 0]),
            CaseItem(Const(LogicValue.ofString('10')), [
              c < 1,
              d < 0,
            ]),
          ],
          defaultItem: [
            c < 0,
            d < 1,
          ],
          conditionalType: ConditionalType.unique),
      CaseZ(
          [b, a].rswizzle(),
          [
            CaseItem(Const(LogicValue.ofString('1z')), [
              e < 1,
            ])
          ],
          defaultItem: [
            e < 0,
          ],
          conditionalType: ConditionalType.priority)
    ]);
  }
}

class IfBlockModule extends Module {
  IfBlockModule(Logic a, Logic b) : super(name: 'ifblockmodule') {
    a = addInput('a', a);
    b = addInput('b', b);
    final c = addOutput('c');
    final d = addOutput('d');

    Combinational([
      IfBlock([
        Iff(a & ~b, [c < 1, d < 0]),
        ElseIf(b & ~a, [c < 1, d < 0]),
        Else([c < 0, d < 1])
      ])
    ]);
  }
}

class SingleIfBlockModule extends Module {
  SingleIfBlockModule(Logic a) : super(name: 'singleifblockmodule') {
    a = addInput('a', a);
    final c = addOutput('c');

    Combinational([
      IfBlock([
        Iff.s(a, c < 1),
      ])
    ]);
  }
}

class ElseIfBlockModule extends Module {
  ElseIfBlockModule(Logic a, Logic b) : super(name: 'ifblockmodule') {
    a = addInput('a', a);
    b = addInput('b', b);
    final c = addOutput('c');
    final d = addOutput('d');

    Combinational([
      IfBlock([
        ElseIf(a & ~b, [c < 1, d < 0]),
        ElseIf(b & ~a, [c < 1, d < 0]),
        Else([c < 0, d < 1])
      ])
    ]);
  }
}

class SingleElseIfBlockModule extends Module {
  SingleElseIfBlockModule(Logic a) : super(name: 'singleifblockmodule') {
    a = addInput('a', a);
    final c = addOutput('c');
    final d = addOutput('d');

    Combinational([
      IfBlock([
        ElseIf.s(a, c < 1),
        Else([c < 0, d < 1])
      ])
    ]);
  }
}

class CombModule extends Module {
  CombModule(Logic a, Logic b, Logic d) : super(name: 'combmodule') {
    a = addInput('a', a);
    b = addInput('b', b);
    final y = addOutput('y');
    final z = addOutput('z');
    final x = addOutput('x');

    d = addInput('d', d, width: d.width);
    final q = addOutput('q', width: d.width);

    Combinational([
      If(a, then: [
        y < a,
        z < b,
        x < a & b,
        q < d,
      ], orElse: [
        If(b, then: [
          y < b,
          z < a,
          q < 13,
        ], orElse: [
          y < 0,
          z < 1,
        ])
      ])
    ]);
  }
}

class SequentialModule extends Module {
  SequentialModule(Logic a, Logic b, Logic d) : super(name: 'ffmodule') {
    a = addInput('a', a);
    b = addInput('b', b);
    final y = addOutput('y');
    final z = addOutput('z');
    final x = addOutput('x');

    d = addInput('d', d, width: d.width);
    final q = addOutput('q', width: d.width);

    Sequential(SimpleClockGenerator(10).clk, [
      If(a, then: [
        q < d,
        y < a,
        z < b,
        x < ~x, // invert x when a
      ], orElse: [
        x < a, // reset x to a when not a
        If(b, then: [
          y < b,
          z < a
        ], orElse: [
          y < 0,
          z < 1,
        ])
      ])
    ]);
  }
}

<<<<<<< HEAD
class MultipleConditionalModule extends Module {
  MultipleConditionalModule(Logic a, Logic b, Logic d)
      : super(name: 'multiplecondmodule') {
    a = addInput('a', a);
    b = addInput('b', b);
    final c = addOutput('c');
    final d = addOutput('d');

    final Conditional condOne = c < 1;

    Combinational([
      IfBlock([
        ElseIf(a, [condOne]),
        ElseIf(b, [condOne]),
        Else([c < 0, d < 1])
      ])
    ]);

    Combinational([
      IfBlock([
        ElseIf(a, [condOne]),
        ElseIf(b, [condOne]),
        Else([c < 0, d < 1])
      ])
=======
class SingleIfModule extends Module {
  SingleIfModule(Logic a) : super(name: 'combmodule') {
    a = addInput('a', a);

    final q = addOutput('q');

    Combinational(
      [
        If.s(a, q < 1),
      ],
    );
  }
}

class SingleIfOrElseModule extends Module {
  SingleIfOrElseModule(Logic a, Logic b) : super(name: 'combmodule') {
    a = addInput('a', a);
    b = addInput('b', b);

    final q = addOutput('q');
    final x = addOutput('x');

    Combinational(
      [
        If.s(a, q < 1, x < 1),
      ],
    );
  }
}

class SignalRedrivenSequentialModule extends Module {
  SignalRedrivenSequentialModule(Logic a, Logic b, Logic d)
      : super(name: 'ffmodule') {
    a = addInput('a', a);
    b = addInput('b', b);

    final q = addOutput('q', width: d.width);
    d = addInput('d', d, width: d.width);

    final k = addOutput('k', width: 8);
    Sequential(SimpleClockGenerator(10).clk, [
      If(a, then: [
        k < k,
        q < k,
        q < d,
      ])
    ]);
  }
}

class SignalRedrivenSequentialModuleWithX extends Module {
  SignalRedrivenSequentialModuleWithX(Logic a, Logic c, Logic d)
      : super(name: 'redrivenwithvalidinvalidsignal') {
    a = addInput('a', a);
    c = addInput('c', c);
    d = addInput('d', d);

    final b = addOutput('b');

    Sequential(SimpleClockGenerator(10).clk, [
      If(a, then: [b < c]),
      If(d, then: [b < c])
>>>>>>> 0b797eb4
    ]);
  }
}

void main() {
  tearDown(Simulator.reset);

  group('functional', () {
    test('conditional loopy comb', () async {
      final mod = LoopyCombModule(Logic());
      await mod.build();
      mod.a.put(1);
      expect(mod.x.value.toInt(), equals(0));
    });
  });

  group('simcompare', () {
    test('conditional comb', () async {
      final mod = CombModule(Logic(), Logic(), Logic(width: 10));
      await mod.build();
      final vectors = [
        Vector({'a': 0, 'b': 0, 'd': 5},
            {'y': 0, 'z': 1, 'x': LogicValue.x, 'q': LogicValue.x}),
        Vector({'a': 0, 'b': 1, 'd': 6},
            {'y': 1, 'z': 0, 'x': LogicValue.x, 'q': 13}),
        Vector({'a': 1, 'b': 0, 'd': 7}, {'y': 1, 'z': 0, 'x': 0, 'q': 7}),
        Vector({'a': 1, 'b': 1, 'd': 8}, {'y': 1, 'z': 1, 'x': 1, 'q': 8}),
      ];
      await SimCompare.checkFunctionalVector(mod, vectors);
      final simResult = SimCompare.iverilogVector(
          mod.generateSynth(), mod.runtimeType.toString(), vectors,
          signalToWidthMap: {'d': 10, 'q': 10});
      expect(simResult, equals(true));
    });

    test('iffblock comb', () async {
      final mod = IfBlockModule(Logic(), Logic());
      await mod.build();
      final vectors = [
        Vector({'a': 0, 'b': 0}, {'c': 0, 'd': 1}),
        Vector({'a': 0, 'b': 1}, {'c': 1, 'd': 0}),
        Vector({'a': 1, 'b': 0}, {'c': 1, 'd': 0}),
        Vector({'a': 1, 'b': 1}, {'c': 0, 'd': 1}),
      ];
      await SimCompare.checkFunctionalVector(mod, vectors);
      final simResult = SimCompare.iverilogVector(
          mod.generateSynth(), mod.runtimeType.toString(), vectors);
      expect(simResult, equals(true));
    });

    test('single iffblock comb', () async {
      final mod = SingleIfBlockModule(Logic());
      await mod.build();
      final vectors = [
        Vector({'a': 1}, {'c': 1}),
      ];
      await SimCompare.checkFunctionalVector(mod, vectors);
      final simResult = SimCompare.iverilogVector(
          mod.generateSynth(), mod.runtimeType.toString(), vectors);
      expect(simResult, equals(true));
    });

    test('elseifblock comb', () async {
      final mod = ElseIfBlockModule(Logic(), Logic());
      await mod.build();
      final vectors = [
        Vector({'a': 0, 'b': 0}, {'c': 0, 'd': 1}),
        Vector({'a': 0, 'b': 1}, {'c': 1, 'd': 0}),
        Vector({'a': 1, 'b': 0}, {'c': 1, 'd': 0}),
        Vector({'a': 1, 'b': 1}, {'c': 0, 'd': 1}),
      ];
      await SimCompare.checkFunctionalVector(mod, vectors);
      final simResult = SimCompare.iverilogVector(
          mod.generateSynth(), mod.runtimeType.toString(), vectors);
      expect(simResult, equals(true));
    });

    test('single elseifblock comb', () async {
      final mod = SingleElseIfBlockModule(Logic());
      await mod.build();
      final vectors = [
        Vector({'a': 1}, {'c': 1}),
        Vector({'a': 0}, {'c': 0, 'd': 1}),
      ];
      await SimCompare.checkFunctionalVector(mod, vectors);
      final simResult = SimCompare.iverilogVector(
          mod.generateSynth(), mod.runtimeType.toString(), vectors);
      expect(simResult, equals(true));
    });

    test('case comb', () async {
      final mod = CaseModule(Logic(), Logic());
      await mod.build();
      final vectors = [
        Vector({'a': 0, 'b': 0}, {'c': 0, 'd': 1, 'e': 0}),
        Vector({'a': 0, 'b': 1}, {'c': 1, 'd': 0, 'e': 0}),
        Vector({'a': 1, 'b': 0}, {'c': 1, 'd': 0, 'e': 1}),
        Vector({'a': 1, 'b': 1}, {'c': 0, 'd': 1, 'e': 1}),
      ];
      await SimCompare.checkFunctionalVector(mod, vectors);
      final simResult = SimCompare.iverilogVector(
          mod.generateSynth(), mod.runtimeType.toString(), vectors);
      expect(simResult, equals(true));
    });

    test('conditional ff', () async {
      final mod = SequentialModule(Logic(), Logic(), Logic(width: 8));
      await mod.build();
      final vectors = [
        Vector({'a': 1, 'd': 1}, {}),
        Vector({'a': 0, 'b': 0, 'd': 2}, {'q': 1}),
        Vector({'a': 0, 'b': 1, 'd': 3}, {'y': 0, 'z': 1, 'x': 0, 'q': 1}),
        Vector({'a': 1, 'b': 0, 'd': 4}, {'y': 1, 'z': 0, 'x': 0, 'q': 1}),
        Vector({'a': 1, 'b': 1, 'd': 5}, {'y': 1, 'z': 0, 'x': 1, 'q': 4}),
        Vector({}, {'y': 1, 'z': 1, 'x': 0, 'q': 5}),
      ];
      await SimCompare.checkFunctionalVector(mod, vectors);
      final simResult = SimCompare.iverilogVector(
          mod.generateSynth(), mod.runtimeType.toString(), vectors,
          signalToWidthMap: {'d': 8, 'q': 8});
      expect(simResult, equals(true));
    });

    test('multiple conditional ff', () async {
      final mod = MultipleConditionalModule(Logic(), Logic(), Logic());
      await mod.build();
      final vectors = [
        Vector({'a': 1, 'b': 0}, {'c': 1}),
        Vector({'a': 0, 'b': 1}, {'c': 1}),
      ];

      try {
        await SimCompare.checkFunctionalVector(mod, vectors);
        fail('Exception not thrown!');
      } on Exception catch (e) {
        expect(e.runtimeType, equals(Exception));
      }
    });
  });

  test(
      'should return true on simcompare when '
      'execute if.s() for single if...else conditional without orElse.',
      () async {
    final mod = SingleIfModule(Logic());
    await mod.build();
    final vectors = [
      Vector({'a': 1}, {'q': 1}),
    ];
    await SimCompare.checkFunctionalVector(mod, vectors);
    final simResult = SimCompare.iverilogVector(
        mod.generateSynth(), mod.runtimeType.toString(), vectors);
    expect(simResult, equals(true));
  });

  test(
      'should return true on simcompare when '
      'execute if.s() for single if...else conditional with orElse.', () async {
    final mod = SingleIfOrElseModule(Logic(), Logic());
    await mod.build();
    final vectors = [
      Vector({'a': 1}, {'q': 1}),
      Vector({'a': 0}, {'x': 1}),
    ];
    await SimCompare.checkFunctionalVector(mod, vectors);
    final simResult = SimCompare.iverilogVector(
        mod.generateSynth(), mod.runtimeType.toString(), vectors);
    expect(simResult, equals(true));
  });

  test(
      'should return SignalRedrivenException when there are multiple drivers '
      'for a flop.', () async {
    final mod =
        SignalRedrivenSequentialModule(Logic(), Logic(), Logic(width: 8));
    await mod.build();
    final vectors = [
      Vector({'a': 1, 'd': 1}, {}),
      Vector({'a': 0, 'b': 0, 'd': 2}, {'q': 1}),
    ];

    try {
      await SimCompare.checkFunctionalVector(mod, vectors);
      fail('Exception not thrown!');
    } on Exception catch (e) {
      expect(e.runtimeType, equals(SignalRedrivenException));
    }
  });

  test(
      'should return NonSupportedTypeException when '
      'simcompare expected output values has invalid runtime type. ', () async {
    final mod = SequentialModule(Logic(), Logic(), Logic(width: 8));
    await mod.build();
    final vectors = [
      Vector({'a': 1, 'd': 1}, {}),
      Vector({'a': 0, 'b': 0, 'd': 2}, {'q': 'invalid runtime type'}),
    ];

    try {
      await SimCompare.checkFunctionalVector(mod, vectors);
      fail('Exception not thrown!');
    } on Exception catch (e) {
      expect(e.runtimeType, equals(NonSupportedTypeException));
    }
  });

  test(
      'should return SignalRedrivenException when driven with '
      'x signals and valid signals.', () async {
    final mod = SignalRedrivenSequentialModuleWithX(Logic(), Logic(), Logic());
    await mod.build();
    final vectors = [
      Vector({'a': LogicValue.x, 'd': 1, 'c': 1}, {'b': LogicValue.z}),
      Vector({'a': 1, 'd': 1, 'c': 1}, {'b': 1}),
    ];

    try {
      await SimCompare.checkFunctionalVector(mod, vectors);
      fail('Exception not thrown!');
    } on Exception catch (e) {
      expect(e.runtimeType, equals(SignalRedrivenException));
    }
  });
}<|MERGE_RESOLUTION|>--- conflicted
+++ resolved
@@ -189,32 +189,6 @@
   }
 }
 
-<<<<<<< HEAD
-class MultipleConditionalModule extends Module {
-  MultipleConditionalModule(Logic a, Logic b, Logic d)
-      : super(name: 'multiplecondmodule') {
-    a = addInput('a', a);
-    b = addInput('b', b);
-    final c = addOutput('c');
-    final d = addOutput('d');
-
-    final Conditional condOne = c < 1;
-
-    Combinational([
-      IfBlock([
-        ElseIf(a, [condOne]),
-        ElseIf(b, [condOne]),
-        Else([c < 0, d < 1])
-      ])
-    ]);
-
-    Combinational([
-      IfBlock([
-        ElseIf(a, [condOne]),
-        ElseIf(b, [condOne]),
-        Else([c < 0, d < 1])
-      ])
-=======
 class SingleIfModule extends Module {
   SingleIfModule(Logic a) : super(name: 'combmodule') {
     a = addInput('a', a);
@@ -277,7 +251,34 @@
     Sequential(SimpleClockGenerator(10).clk, [
       If(a, then: [b < c]),
       If(d, then: [b < c])
->>>>>>> 0b797eb4
+    ]);
+  }
+}
+
+class MultipleConditionalModule extends Module {
+  MultipleConditionalModule(Logic a, Logic b, Logic d)
+      : super(name: 'multiplecondmodule') {
+    a = addInput('a', a);
+    b = addInput('b', b);
+    final c = addOutput('c');
+    final d = addOutput('d');
+
+    final Conditional condOne = c < 1;
+
+    Combinational([
+      IfBlock([
+        ElseIf(a, [condOne]),
+        ElseIf(b, [condOne]),
+        Else([c < 0, d < 1])
+      ])
+    ]);
+
+    Combinational([
+      IfBlock([
+        ElseIf(a, [condOne]),
+        ElseIf(b, [condOne]),
+        Else([c < 0, d < 1])
+      ])
     ]);
   }
 }
@@ -400,7 +401,6 @@
           signalToWidthMap: {'d': 8, 'q': 8});
       expect(simResult, equals(true));
     });
-
     test('multiple conditional ff', () async {
       final mod = MultipleConditionalModule(Logic(), Logic(), Logic());
       await mod.build();
@@ -502,4 +502,89 @@
       expect(e.runtimeType, equals(SignalRedrivenException));
     }
   });
+
+  test(
+      'should return true on simcompare when '
+      'execute if.s() for single if...else conditional without orElse.',
+      () async {
+    final mod = SingleIfModule(Logic());
+    await mod.build();
+    final vectors = [
+      Vector({'a': 1}, {'q': 1}),
+    ];
+    await SimCompare.checkFunctionalVector(mod, vectors);
+    final simResult = SimCompare.iverilogVector(
+        mod.generateSynth(), mod.runtimeType.toString(), vectors);
+    expect(simResult, equals(true));
+  });
+
+  test(
+      'should return true on simcompare when '
+      'execute if.s() for single if...else conditional with orElse.', () async {
+    final mod = SingleIfOrElseModule(Logic(), Logic());
+    await mod.build();
+    final vectors = [
+      Vector({'a': 1}, {'q': 1}),
+      Vector({'a': 0}, {'x': 1}),
+    ];
+    await SimCompare.checkFunctionalVector(mod, vectors);
+    final simResult = SimCompare.iverilogVector(
+        mod.generateSynth(), mod.runtimeType.toString(), vectors);
+    expect(simResult, equals(true));
+  });
+
+  test(
+      'should return SignalRedrivenException when there are multiple drivers '
+      'for a flop.', () async {
+    final mod =
+        SignalRedrivenSequentialModule(Logic(), Logic(), Logic(width: 8));
+    await mod.build();
+    final vectors = [
+      Vector({'a': 1, 'd': 1}, {}),
+      Vector({'a': 0, 'b': 0, 'd': 2}, {'q': 1}),
+    ];
+
+    try {
+      await SimCompare.checkFunctionalVector(mod, vectors);
+      fail('Exception not thrown!');
+    } on Exception catch (e) {
+      expect(e.runtimeType, equals(SignalRedrivenException));
+    }
+  });
+
+  test(
+      'should return NonSupportedTypeException when '
+      'simcompare expected output values has invalid runtime type. ', () async {
+    final mod = SequentialModule(Logic(), Logic(), Logic(width: 8));
+    await mod.build();
+    final vectors = [
+      Vector({'a': 1, 'd': 1}, {}),
+      Vector({'a': 0, 'b': 0, 'd': 2}, {'q': 'invalid runtime type'}),
+    ];
+
+    try {
+      await SimCompare.checkFunctionalVector(mod, vectors);
+      fail('Exception not thrown!');
+    } on Exception catch (e) {
+      expect(e.runtimeType, equals(NonSupportedTypeException));
+    }
+  });
+
+  test(
+      'should return SignalRedrivenException when driven with '
+      'x signals and valid signals.', () async {
+    final mod = SignalRedrivenSequentialModuleWithX(Logic(), Logic(), Logic());
+    await mod.build();
+    final vectors = [
+      Vector({'a': LogicValue.x, 'd': 1, 'c': 1}, {'b': LogicValue.z}),
+      Vector({'a': 1, 'd': 1, 'c': 1}, {'b': 1}),
+    ];
+
+    try {
+      await SimCompare.checkFunctionalVector(mod, vectors);
+      fail('Exception not thrown!');
+    } on Exception catch (e) {
+      expect(e.runtimeType, equals(SignalRedrivenException));
+    }
+  });
 }