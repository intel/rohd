--- conflicted
+++ resolved
@@ -1,4 +1,3 @@
-<<<<<<< HEAD
 ## Next release
 
 - Deprecated `CustomSystemVerilog` in favor of `SystemVerilog`, which has similar functionality but supports `inOut` ports and collapses all ports into a single `ports` argument.
@@ -6,7 +5,7 @@
 - Breaking: Increased minimum Dart SDK version to 3.0.0.
 - Breaking: `Interface.connectIO` has an additional optional named argument for `inOutTags`.  Implementations of `Interface` which override `connectIO` will need to be updated.
 - Fixed a bug where `expressionlessInputs` may not have been honored in non-inline custom SystemVerilog modules.
-=======
+
 ## 0.5.3
 
 - Added beta version of the ROHD DevTools Extension to aid in ROHD hardware debug by displaying module hierarchy and signal information visually and interactively (<https://github.com/intel/rohd/pull/435>).
@@ -16,7 +15,6 @@
 - Upgraded the simulator to support cancelling actions and registering actions at the current time (<https://github.com/intel/rohd/pull/468>).
 - Fixed a bug where SystemVerilog generation could mishandle naming collisions between `Logic`s and `LogicArray`s (<https://github.com/intel/rohd/pull/473>).
 - Added new checks to help catch SystemVerilog generation issues in cases where built-in functionality is overridden.
->>>>>>> d1c79eb6
 
 ## 0.5.2
 
